# `hevm exec`

Run an EVM computation using specified parameters, using an interactive debugger when `--debug` flag is given.

```
Usage: hevm exec [--code TEXT] [--calldata TEXT] [--address ADDR]
                 [--caller ADDR] [--origin ADDR] [--coinbase ADDR]
                 [--value W256] [--nonce WORD64] [--gas WORD64] [--number W256]
                 [--timestamp W256] [--basefee W256] [--priority-fee W256]
                 [--gaslimit WORD64] [--gasprice W256] [--create]
                 [--maxcodesize W256] [--prev-randao W256] [--chainid W256]
                 [--debug] [--trace] [--rpc TEXT] [--block W256] [--root STRING]
                 [--project-type PROJECTTYPE]

Available options:
  -h,--help                Show this help text
  --code TEXT              Program bytecode
  --calldata TEXT          Tx: calldata
  --address ADDR           Tx: address
  --caller ADDR            Tx: caller
  --origin ADDR            Tx: origin
  --coinbase ADDR          Block: coinbase
  --value W256             Tx: Eth amount
  --nonce WORD64           Nonce of origin
  --gas WORD64             Tx: gas amount
  --number W256            Block: number
  --timestamp W256         Block: timestamp
  --basefee W256           Block: base fee
  --priority-fee W256      Tx: priority fee
  --gaslimit WORD64        Tx: gas limit
  --gasprice W256          Tx: gas price
  --create                 Tx: creation
  --maxcodesize W256       Block: max code size
  --prev-randao W256       Block: prevRandao
  --chainid W256           Env: chainId
  --debug                  Debug printing of internal behaviour
  --trace                  Dump trace
  --rpc TEXT               Fetch state from a remote node
  --block W256             Block state is be fetched from
  --root STRING            Path to project root directory (default: . )
  --project-type PROJECTTYPE
                           Is this a Foundry or DappTools project (default:
                           Foundry)
```

<<<<<<< HEAD
Minimum required flags: either you must provide `--code` or you must both pass
`--rpc` and `--address`. If the execution returns an output, it will be written
to stdout. Exit code indicates whether the execution was successful or
errored/reverted.
=======
Minimum required flags: either you must provide `--code` or you must both pass `--rpc` and `--address`. If the execution returns an output, it will be written to stdout. Exit code indicates whether the execution was successful or errored/reverted.
>>>>>>> cff8c23e

Simple example usage:

```
hevm exec --code 0x647175696e6550383480393834f3 --gas 0xff
"Return: 0x647175696e6550383480393834f3"
```

<<<<<<< HEAD
Which says that given the EVM bytecode `0x647175696e6550383480393834f3`, the Ethereum
Virtual Machine will put `0x647175696e6550383480393834f3` in the RETURNDATA.
=======
Which says that given the EVM bytecode `0x647175696e6550383480393834f3`, the Ethereum Virtual Machine will put `0x647175696e6550383480393834f3` in the RETURNDATA.
>>>>>>> cff8c23e

To execute a mainnet transaction:

```
<<<<<<< HEAD
# install seth as per https://github.com/makerdao/developerguides/blob/master/devtools/seth/seth-guide/seth-guide.md 
=======
# install seth as per https://github.com/makerdao/developerguides/blob/master/devtools/seth/seth-guide/seth-guide.md
>>>>>>> cff8c23e
$ export ETH_RPC_URL=https://mainnet.infura.io/v3/YOUR_API_KEY_HERE
$ export TXHASH=0xd2235b9554e51e8ff5b3de62039d5ab6e591164b593d892e42b2ffe0e3e4e426
hevm exec --caller $(seth tx $TXHASH from) --address $(seth tx $TXHASH to) --calldata $(seth tx $TXHASH input) --rpc $ETH_RPC_URL --block $(($(seth tx $TXHASH blockNumber)-1)) --gas $(seth tx $TXHASH gas)
```<|MERGE_RESOLUTION|>--- conflicted
+++ resolved
@@ -43,14 +43,10 @@
                            Foundry)
 ```
 
-<<<<<<< HEAD
 Minimum required flags: either you must provide `--code` or you must both pass
 `--rpc` and `--address`. If the execution returns an output, it will be written
 to stdout. Exit code indicates whether the execution was successful or
 errored/reverted.
-=======
-Minimum required flags: either you must provide `--code` or you must both pass `--rpc` and `--address`. If the execution returns an output, it will be written to stdout. Exit code indicates whether the execution was successful or errored/reverted.
->>>>>>> cff8c23e
 
 Simple example usage:
 
@@ -59,21 +55,13 @@
 "Return: 0x647175696e6550383480393834f3"
 ```
 
-<<<<<<< HEAD
 Which says that given the EVM bytecode `0x647175696e6550383480393834f3`, the Ethereum
 Virtual Machine will put `0x647175696e6550383480393834f3` in the RETURNDATA.
-=======
-Which says that given the EVM bytecode `0x647175696e6550383480393834f3`, the Ethereum Virtual Machine will put `0x647175696e6550383480393834f3` in the RETURNDATA.
->>>>>>> cff8c23e
 
 To execute a mainnet transaction:
 
 ```
-<<<<<<< HEAD
-# install seth as per https://github.com/makerdao/developerguides/blob/master/devtools/seth/seth-guide/seth-guide.md 
-=======
 # install seth as per https://github.com/makerdao/developerguides/blob/master/devtools/seth/seth-guide/seth-guide.md
->>>>>>> cff8c23e
 $ export ETH_RPC_URL=https://mainnet.infura.io/v3/YOUR_API_KEY_HERE
 $ export TXHASH=0xd2235b9554e51e8ff5b3de62039d5ab6e591164b593d892e42b2ffe0e3e4e426
 hevm exec --caller $(seth tx $TXHASH from) --address $(seth tx $TXHASH to) --calldata $(seth tx $TXHASH input) --rpc $ETH_RPC_URL --block $(($(seth tx $TXHASH blockNumber)-1)) --gas $(seth tx $TXHASH gas)
