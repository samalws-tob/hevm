module EVM.Test.BlockchainTests where

import EVM (initialContract, makeVm)
import EVM.Concrete qualified as EVM
<<<<<<< HEAD
import EVM.Expr (litAddr)
import EVM.FeeSchedule (feeSchedule)
=======
import EVM.Dapp (emptyDapp)
import EVM.FeeSchedule qualified
>>>>>>> bd9fb271
import EVM.Fetch qualified
import EVM.Format (hexText)
import EVM.Stepper qualified
import EVM.Transaction
import EVM.Types hiding (Block, Case)
import EVM.Test.Tracing (interpretWithTrace, VMTrace, compareTraces, EVMToolTraceOutput(..))

import Optics.Core
import Control.Arrow ((***), (&&&))
import Control.Monad
import Control.Monad.ST (RealWorld, stToIO)
import Control.Monad.State.Strict
import Data.Aeson ((.:), (.:?), FromJSON (..))
import Data.Aeson qualified as JSON
import Data.Aeson.Types qualified as JSON
import Data.ByteString qualified as BS
import Data.ByteString.Lazy qualified as Lazy
import Data.ByteString.Lazy qualified as LazyByteString
import Data.List (isInfixOf)
import Data.Map (Map)
import Data.Map qualified as Map
import Data.Maybe (fromJust, fromMaybe, isNothing, isJust)
import Data.Word (Word64)
import System.Environment (lookupEnv, getEnv)
import System.FilePath.Find qualified as Find
import System.FilePath.Posix (makeRelative, (</>))
import Witch (into, unsafeInto)
import Witherable (Filterable, catMaybes)

import Test.Tasty
import Test.Tasty.ExpectedFailure
import Test.Tasty.HUnit

data Which = Pre | Post

data Block = Block
  { coinbase    :: Addr
  , difficulty  :: W256
  , mixHash     :: W256
  , gasLimit    :: Word64
  , baseFee     :: W256
  , number      :: W256
  , timestamp   :: W256
  , txs         :: [Transaction]
  } deriving Show

data Case = Case
  { vmOpts      :: VMOpts
  , checkContracts  :: Map Addr Contract
  , testExpectation :: Map Addr Contract
  } deriving Show

data BlockchainCase = BlockchainCase
  { blocks  :: [Block]
  , pre     :: Map Addr Contract
  , post    :: Map Addr Contract
  , network :: String
  } deriving Show

main :: IO ()
main = do
  tests <- prepareTests
  defaultMain tests

prepareTests :: IO TestTree
prepareTests = do
  repo <- getEnv "HEVM_ETHEREUM_TESTS_REPO"
  let testsDir = "BlockchainTests/GeneralStateTests"
  let dir = repo </> testsDir
  jsonFiles <- Find.find Find.always (Find.extension Find.==? ".json") dir
  putStrLn "Loading and parsing json files from ethereum-tests..."
  isCI <- isJust <$> lookupEnv "CI"
  let problematicTests = if isCI then commonProblematicTests <> ciProblematicTests else commonProblematicTests
  let ignoredFiles = if isCI then ciIgnoredFiles else []
  groups <- mapM (\f -> testGroup (makeRelative repo f) <$> (if any (`isInfixOf` f) ignoredFiles then pure [] else testsFromFile f problematicTests)) jsonFiles
  putStrLn "Loaded."
  pure $ testGroup "ethereum-tests" groups

testsFromFile :: String -> Map String (TestTree -> TestTree) -> IO [TestTree]
testsFromFile file problematicTests = do
  parsed <- parseBCSuite <$> LazyByteString.readFile file
  case parsed of
   Left "No cases to check." -> pure [] -- error "no-cases ok"
   Left _err -> pure [] -- error _err
   Right allTests -> pure $
     (\(name, x) -> testCase' name $ runVMTest True (name, x)) <$> Map.toList allTests
  where
  testCase' name assertion =
    case Map.lookup name problematicTests of
      Just f -> f (testCase name assertion)
      Nothing -> testCase name assertion

-- CI has issues with some heaver tests, disable in bulk
ciIgnoredFiles :: [String]
ciIgnoredFiles = []

commonProblematicTests :: Map String (TestTree -> TestTree)
commonProblematicTests = Map.fromList
  [ ("loopMul_d0g0v0_Shanghai", ignoreTestBecause "hevm is too slow")
  , ("loopMul_d1g0v0_Shanghai", ignoreTestBecause "hevm is too slow")
  , ("loopMul_d2g0v0_Shanghai", ignoreTestBecause "hevm is too slow")
  , ("CALLBlake2f_MaxRounds_d0g0v0_Shanghai", ignoreTestBecause "very slow, bypasses timeout due time spent in FFI")
  ]

ciProblematicTests :: Map String (TestTree -> TestTree)
ciProblematicTests = Map.fromList
  [ ("Return50000_d0g1v0_Shanghai", ignoreTest)
  , ("Return50000_2_d0g1v0_Shanghai", ignoreTest)
  , ("randomStatetest177_d0g0v0_Shanghai", ignoreTest)
  , ("static_Call50000_d0g0v0_Shanghai", ignoreTest)
  , ("static_Call50000_d1g0v0_Shanghai", ignoreTest)
  , ("static_Call50000bytesContract50_1_d1g0v0_Shanghai", ignoreTest)
  , ("static_Call50000bytesContract50_2_d1g0v0_Shanghai", ignoreTest)
  , ("static_Return50000_2_d0g0v0_Shanghai", ignoreTest)
  , ("loopExp_d10g0v0_Shanghai", ignoreTest)
  , ("loopExp_d11g0v0_Shanghai", ignoreTest)
  , ("loopExp_d12g0v0_Shanghai", ignoreTest)
  , ("loopExp_d13g0v0_Shanghai", ignoreTest)
  , ("loopExp_d14g0v0_Shanghai", ignoreTest)
  , ("loopExp_d8g0v0_Shanghai", ignoreTest)
  , ("loopExp_d9g0v0_Shanghai", ignoreTest)
  ]

runVMTest :: Bool -> (String, Case) -> IO ()
runVMTest diffmode (_name, x) = do
  vm0 <- vmForCase x
  result <- EVM.Stepper.interpret (EVM.Fetch.zero 0 (Just 0)) vm0 EVM.Stepper.runFully
  maybeReason <- checkExpectation diffmode x result
  forM_ maybeReason assertFailure

<<<<<<< HEAD
=======
-- | Example usage:
-- $ cabal new-repl ethereum-tests
-- ghci> debugVMTest "BlockchainTests/GeneralStateTests/VMTests/vmArithmeticTest/twoOps.json" "twoOps_d0g0v0_London"
debugVMTest :: String -> String -> IO ()
debugVMTest file test = do
  repo <- getEnv "HEVM_ETHEREUM_TESTS_REPO"
  Right allTests <- parseBCSuite <$> LazyByteString.readFile (repo </> file)
  let x = case filter (\(name, _) -> name == test) $ Map.toList allTests of
        [(_, x')] -> x'
        _ -> internalError "test not found"
  vm0 <- vmForCase x
  result <- withSolvers Z3 0 Nothing $ \solvers ->
    TTY.runFromVM solvers Nothing Nothing emptyDapp vm0
  void $ checkExpectation False x result

traceVMTest :: String -> String -> IO [VMTrace]
traceVMTest file test = do
  repo <- getEnv "HEVM_ETHEREUM_TESTS_REPO"
  Right allTests <- parseBCSuite <$> LazyByteString.readFile (repo </> file)
  let x = case filter (\(name, _) -> name == test) $ Map.toList allTests of
        [(_, x')] -> x'
        _ -> internalError "test not found"
  vm0 <- vmForCase x
  (_, (_, ts)) <- runStateT (interpretWithTrace (EVM.Fetch.zero 0 (Just 0)) EVM.Stepper.runFully) (vm0, [])
  pure ts

readTrace :: FilePath -> IO (Either String EVMToolTraceOutput)
readTrace = JSON.eitherDecodeFileStrict

traceVsGeth :: String -> String -> FilePath -> IO ()
traceVsGeth file test gethTrace = do
  hevm <- traceVMTest file test
  EVMToolTraceOutput ts _ <- fromJust <$> (JSON.decodeFileStrict gethTrace :: IO (Maybe EVMToolTraceOutput))
  _ <- compareTraces hevm ts
  pure ()

>>>>>>> bd9fb271
splitEithers :: (Filterable f) => f (Either a b) -> (f a, f b)
splitEithers =
  (catMaybes *** catMaybes)
  . (fmap fst &&& fmap snd)
  . (fmap (preview _Left &&& preview _Right))

fromConcrete :: Expr Storage -> Map W256 W256
fromConcrete (ConcreteStore s) = s
fromConcrete s = internalError $ "unexpected abstract store: " <> show s

checkStateFail :: Bool -> Case -> VM RealWorld -> (Bool, Bool, Bool, Bool) -> IO String
checkStateFail diff x vm (okMoney, okNonce, okData, okCode) = do
  let
    printContracts :: Map Addr Contract -> IO ()
    printContracts cs = putStrLn $ Map.foldrWithKey (\k c acc ->
      acc ++ show k ++ " : "
                   ++ (show $ fromJust $ c.nonce) ++ " "
                   ++ (show $ fromJust $ maybeLitWord c.balance) ++ " "
                   ++ (show $ fromConcrete $ c.storage)
        ++ "\n") "" cs

    reason = map fst (filter (not . snd)
        [ ("bad-state",       okMoney || okNonce || okData  || okCode)
        , ("bad-balance", not okMoney || okNonce || okData  || okCode)
        , ("bad-nonce",   not okNonce || okMoney || okData  || okCode)
        , ("bad-storage", not okData  || okMoney || okNonce || okCode)
        , ("bad-code",    not okCode  || okMoney || okNonce || okData)
        ])
    check = x.checkContracts
    expected = x.testExpectation
    actual = fmap (clearZeroStorage . clearOrigStorage) $ forceConcreteAddrs vm.env.contracts

  when diff $ do
    putStr (unwords reason)
    putStrLn "\nPre balance/state: "
    printContracts check
    putStrLn "\nExpected balance/state: "
    printContracts expected
    putStrLn "\nActual balance/state: "
    printContracts actual
  pure (unwords reason)

checkExpectation :: Bool -> Case -> VM RealWorld -> IO (Maybe String)
checkExpectation diff x vm = do
  let expectation = x.testExpectation
      (okState, b2, b3, b4, b5) = checkExpectedContracts vm expectation
  if okState then
    pure Nothing
  else
    Just <$> checkStateFail diff x vm (b2, b3, b4, b5)

-- quotient account state by nullness
(~=) :: Map Addr Contract -> Map Addr Contract -> Bool
(~=) cs1 cs2 =
    let nullAccount = EVM.initialContract (RuntimeCode (ConcreteRuntimeCode ""))
        padNewAccounts cs ks = Map.union cs $ Map.fromList [(k, nullAccount) | k <- ks]
        padded_cs1 = padNewAccounts cs1 (Map.keys cs2)
        padded_cs2 = padNewAccounts cs2 (Map.keys cs1)
    in and $ zipWith (===) (Map.elems padded_cs1) (Map.elems padded_cs2)

(===) :: Contract -> Contract -> Bool
c1 === c2 =
  codeEqual && storageEqual && (c1 ^. #balance == c2 ^. #balance) && (c1 ^. #nonce ==  c2 ^. #nonce)
  where
    storageEqual = c1.storage == c2.storage
    codeEqual = case (c1 ^. #code, c2 ^. #code) of
      (RuntimeCode a', RuntimeCode b') -> a' == b'
      _ -> internalError "unexpected code"

checkExpectedContracts :: VM RealWorld -> Map Addr Contract -> (Bool, Bool, Bool, Bool, Bool)
checkExpectedContracts vm expected =
  let cs = fmap (clearZeroStorage . clearOrigStorage) $ forceConcreteAddrs vm.env.contracts
  in ( (expected ~= cs)
     , (clearBalance <$> expected) ~= (clearBalance <$> cs)
     , (clearNonce   <$> expected) ~= (clearNonce   <$> cs)
     , (clearStorage <$> expected) ~= (clearStorage <$> cs)
     , (clearCode    <$> expected) ~= (clearCode    <$> cs)
     )

clearOrigStorage :: Contract -> Contract
clearOrigStorage = set #origStorage (ConcreteStore mempty)

clearZeroStorage :: Contract -> Contract
clearZeroStorage c = case c.storage of
  ConcreteStore m -> let store = Map.filter (/= 0) m
                     in set #storage (ConcreteStore store) c
  _ -> internalError "Internal Error: unexpected abstract store"

clearStorage :: Contract -> Contract
clearStorage c = c { storage = clear c.storage }
  where
    clear :: Expr Storage -> Expr Storage
    clear (ConcreteStore _) = ConcreteStore mempty
    clear _ = internalError "Internal Error: unexpected abstract store"

clearBalance :: Contract -> Contract
clearBalance c = set #balance (Lit 0) c

clearNonce :: Contract -> Contract
clearNonce c = set #nonce (Just 0) c

clearCode :: Contract -> Contract
clearCode c = set #code (RuntimeCode (ConcreteRuntimeCode "")) c

instance FromJSON Contract where
  parseJSON (JSON.Object v) = do
    code <- (RuntimeCode . ConcreteRuntimeCode <$> (hexText <$> v .: "code"))
    storage <- v .: "storage"
    balance <- v .: "balance"
    nonce   <- v .: "nonce"
    pure $ EVM.initialContract code
             & #balance .~ (Lit balance)
             & #nonce   ?~ nonce
             & #storage .~ (ConcreteStore storage)
             & #origStorage .~ (ConcreteStore storage)

  parseJSON invalid =
    JSON.typeMismatch "Contract" invalid

instance FromJSON BlockchainCase where
  parseJSON (JSON.Object v) = BlockchainCase
    <$> v .: "blocks"
    <*> parseContracts Pre v
    <*> parseContracts Post v
    <*> v .: "network"
  parseJSON invalid =
    JSON.typeMismatch "GeneralState test case" invalid

instance FromJSON Block where
  parseJSON (JSON.Object v) = do
    v'         <- v .: "blockHeader"
    txs        <- v .: "transactions"
    coinbase   <- addrField v' "coinbase"
    difficulty <- wordField v' "difficulty"
    gasLimit   <- word64Field v' "gasLimit"
    number     <- wordField v' "number"
    baseFee    <- fmap read <$> v' .:? "baseFeePerGas"
    timestamp  <- wordField v' "timestamp"
    mixHash    <- wordField v' "mixHash"
    pure $ Block coinbase difficulty mixHash gasLimit (fromMaybe 0 baseFee) number timestamp txs
  parseJSON invalid =
    JSON.typeMismatch "Block" invalid

parseContracts :: Which -> JSON.Object -> JSON.Parser (Map Addr Contract)
parseContracts w v = v .: which >>= parseJSON
  where which = case w of
          Pre  -> "pre"
          Post -> "postState"

parseBCSuite :: Lazy.ByteString -> Either String (Map String Case)
parseBCSuite x = case (JSON.eitherDecode' x) :: Either String (Map String BlockchainCase) of
  Left e        -> Left e
  Right bcCases -> let allCases = fromBlockchainCase <$> bcCases
                       keepError (Left e) = errorFatal e
                       keepError _        = True
                       filteredCases = Map.filter keepError allCases
                       (erroredCases, parsedCases) = splitEithers filteredCases
    in if Map.size erroredCases > 0
    then Left ("errored case: " ++ (show erroredCases))
    else if Map.size parsedCases == 0
    then Left "No cases to check."
    else Right parsedCases


data BlockchainError
  = TooManyBlocks
  | TooManyTxs
  | NoTxs
  | SignatureUnverified
  | InvalidTx
  | OldNetwork
  | FailedCreate
  deriving Show

errorFatal :: BlockchainError -> Bool
errorFatal TooManyBlocks = True
errorFatal TooManyTxs = True
errorFatal SignatureUnverified = True
errorFatal InvalidTx = True
errorFatal _ = False

fromBlockchainCase :: BlockchainCase -> Either BlockchainError Case
fromBlockchainCase (BlockchainCase blocks preState postState network) =
  case (blocks, network) of
    ([block], "Shanghai") -> case block.txs of
      [tx] -> fromBlockchainCase' block tx preState postState
      []        -> Left NoTxs
      _         -> Left TooManyTxs
    ([_], _) -> Left OldNetwork
    (_, _)   -> Left TooManyBlocks

maxCodeSize :: W256
maxCodeSize = 24576

fromBlockchainCase' :: Block -> Transaction
                       -> Map Addr Contract -> Map Addr Contract
                       -> Either BlockchainError Case
fromBlockchainCase' block tx preState postState =
  let isCreate = isNothing tx.toAddr in
  case (sender tx, checkTx tx block preState) of
      (Nothing, _) -> Left SignatureUnverified
      (_, Nothing) -> Left (if isCreate then FailedCreate else InvalidTx)
      (Just origin, Just checkState) -> Right $ Case
        (VMOpts
         { contract      = EVM.initialContract theCode
         , calldata      = (cd, [])
         , value         = Lit tx.value
         , address       = toAddr
         , caller        = LitAddr origin
         , baseState     = EmptyBase
         , origin        = LitAddr origin
         , gas           = tx.gasLimit - txGasCost feeSchedule tx
         , baseFee       = block.baseFee
         , priorityFee   = priorityFee tx block.baseFee
         , gaslimit      = tx.gasLimit
         , number        = block.number
         , timestamp     = Lit block.timestamp
         , coinbase      = LitAddr block.coinbase
         , prevRandao    = block.mixHash
         , maxCodeSize   = maxCodeSize
         , blockGaslimit = block.gasLimit
         , gasprice      = effectiveGasPrice
         , schedule      = feeSchedule
         , chainId       = 1
         , create        = isCreate
         , txAccessList  = Map.mapKeys LitAddr (txAccessMap tx)
         , allowFFI      = False
         })
        checkState
        postState
          where
<<<<<<< HEAD
            toAddr = fromMaybe (EVM.createAddress origin senderNonce) tx.toAddr
            senderNonce = view (accountAt origin % #nonce) (Map.map fst preState)
            toCode = Map.lookup toAddr preState
=======
            toAddr = maybe (EVM.createAddress origin (fromJust senderNonce)) LitAddr (tx.toAddr)
            senderNonce = view (accountAt (LitAddr origin) % #nonce) (Map.mapKeys LitAddr preState)
            feeSchedule = EVM.FeeSchedule.berlin
            toCode = Map.lookup toAddr (Map.mapKeys LitAddr preState)
>>>>>>> bd9fb271
            theCode = if isCreate
                      then InitCode tx.txdata mempty
                      else maybe (RuntimeCode (ConcreteRuntimeCode "")) (view #code) toCode
            effectiveGasPrice = effectiveprice tx block.baseFee
            cd = if isCreate
                 then mempty
                 else ConcreteBuf tx.txdata

effectiveprice :: Transaction -> W256 -> W256
effectiveprice tx baseFee = priorityFee tx baseFee + baseFee

priorityFee :: Transaction -> W256 -> W256
priorityFee tx baseFee = let
    (txPrioMax, txMaxFee) = case tx.txtype of
               EIP1559Transaction ->
                 let maxPrio = fromJust tx.maxPriorityFeeGas
                     maxFee = fromJust tx.maxFeePerGas
                 in (maxPrio, maxFee)
               _ ->
                 let gasPrice = fromJust tx.gasPrice
                 in (gasPrice, gasPrice)
  in min txPrioMax (txMaxFee - baseFee)

maxBaseFee :: Transaction -> W256
maxBaseFee tx =
  case tx.txtype of
     EIP1559Transaction -> fromJust tx.maxFeePerGas
     _ -> fromJust tx.gasPrice

validateTx :: Transaction -> Block -> Map Addr Contract -> Maybe ()
validateTx tx block cs = do
  origin        <- sender tx
  (Lit originBalance) <- (view #balance) <$> view (at origin) cs
  originNonce   <- (view #nonce)   <$> view (at origin) cs
  let gasDeposit = (effectiveprice tx block.baseFee) * (into tx.gasLimit)
  if gasDeposit + tx.value <= originBalance
    && (Just (unsafeInto tx.nonce) == originNonce) && block.baseFee <= maxBaseFee tx
  then Just ()
  else Nothing

checkTx :: Transaction -> Block -> Map Addr Contract -> Maybe (Map Addr Contract)
checkTx tx block prestate = do
  origin <- sender tx
  validateTx tx block prestate
  let isCreate    = isNothing tx.toAddr
      cs          = Map.mapKeys LitAddr prestate
      senderNonce = view (accountAt (LitAddr origin) % #nonce) cs
      toAddr      = maybe (EVM.createAddress origin (fromJust senderNonce)) LitAddr (tx.toAddr)
      prevCode    = view (accountAt toAddr % #code) cs
      prevNonce   = view (accountAt toAddr % #nonce) cs

      nonEmptyAccount = case prevCode of
                        RuntimeCode (ConcreteRuntimeCode b) -> not (BS.null b)
                        _ -> True
      badNonce = prevNonce /= Just 0
      initCodeSizeExceeded = BS.length tx.txdata > (unsafeInto maxCodeSize * 2)
  if isCreate && (badNonce || nonEmptyAccount || initCodeSizeExceeded)
  then mzero
  else
    pure prestate

vmForCase :: Case -> IO (VM RealWorld)
vmForCase x = do
  vm <- stToIO $ makeVm x.vmOpts
    <&> set (#env % #contracts) (Map.mapKeys LitAddr x.checkContracts)
  pure $ initTx vm

forceConcreteAddrs :: Map (Expr EAddr) Contract -> Map Addr Contract
forceConcreteAddrs cs = Map.mapKeys
      (fromMaybe (internalError "Internal Error: unexpected symbolic address") . maybeLitAddr)
      cs<|MERGE_RESOLUTION|>--- conflicted
+++ resolved
@@ -2,13 +2,7 @@
 
 import EVM (initialContract, makeVm)
 import EVM.Concrete qualified as EVM
-<<<<<<< HEAD
-import EVM.Expr (litAddr)
 import EVM.FeeSchedule (feeSchedule)
-=======
-import EVM.Dapp (emptyDapp)
-import EVM.FeeSchedule qualified
->>>>>>> bd9fb271
 import EVM.Fetch qualified
 import EVM.Format (hexText)
 import EVM.Stepper qualified
@@ -139,23 +133,7 @@
   maybeReason <- checkExpectation diffmode x result
   forM_ maybeReason assertFailure
 
-<<<<<<< HEAD
-=======
--- | Example usage:
--- $ cabal new-repl ethereum-tests
--- ghci> debugVMTest "BlockchainTests/GeneralStateTests/VMTests/vmArithmeticTest/twoOps.json" "twoOps_d0g0v0_London"
-debugVMTest :: String -> String -> IO ()
-debugVMTest file test = do
-  repo <- getEnv "HEVM_ETHEREUM_TESTS_REPO"
-  Right allTests <- parseBCSuite <$> LazyByteString.readFile (repo </> file)
-  let x = case filter (\(name, _) -> name == test) $ Map.toList allTests of
-        [(_, x')] -> x'
-        _ -> internalError "test not found"
-  vm0 <- vmForCase x
-  result <- withSolvers Z3 0 Nothing $ \solvers ->
-    TTY.runFromVM solvers Nothing Nothing emptyDapp vm0
-  void $ checkExpectation False x result
-
+-- | Run a vm test and output a geth style per opcode trace
 traceVMTest :: String -> String -> IO [VMTrace]
 traceVMTest file test = do
   repo <- getEnv "HEVM_ETHEREUM_TESTS_REPO"
@@ -167,9 +145,12 @@
   (_, (_, ts)) <- runStateT (interpretWithTrace (EVM.Fetch.zero 0 (Just 0)) EVM.Stepper.runFully) (vm0, [])
   pure ts
 
+-- | Read a geth trace from disk
 readTrace :: FilePath -> IO (Either String EVMToolTraceOutput)
 readTrace = JSON.eitherDecodeFileStrict
 
+-- | given a path to a test file, a test case from within that file, and a trace from geth from running that test, compare the traces and show where we differ
+-- This would need a few tweaks to geth to make this really usable (i.e. evm statetest show allow running a single test from within the test file).
 traceVsGeth :: String -> String -> FilePath -> IO ()
 traceVsGeth file test gethTrace = do
   hevm <- traceVMTest file test
@@ -177,7 +158,6 @@
   _ <- compareTraces hevm ts
   pure ()
 
->>>>>>> bd9fb271
 splitEithers :: (Filterable f) => f (Either a b) -> (f a, f b)
 splitEithers =
   (catMaybes *** catMaybes)
@@ -409,16 +389,9 @@
         checkState
         postState
           where
-<<<<<<< HEAD
-            toAddr = fromMaybe (EVM.createAddress origin senderNonce) tx.toAddr
-            senderNonce = view (accountAt origin % #nonce) (Map.map fst preState)
-            toCode = Map.lookup toAddr preState
-=======
             toAddr = maybe (EVM.createAddress origin (fromJust senderNonce)) LitAddr (tx.toAddr)
             senderNonce = view (accountAt (LitAddr origin) % #nonce) (Map.mapKeys LitAddr preState)
-            feeSchedule = EVM.FeeSchedule.berlin
             toCode = Map.lookup toAddr (Map.mapKeys LitAddr preState)
->>>>>>> bd9fb271
             theCode = if isCreate
                       then InitCode tx.txdata mempty
                       else maybe (RuntimeCode (ConcreteRuntimeCode "")) (view #code) toCode
