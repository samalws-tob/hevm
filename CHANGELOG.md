--- conflicted
+++ resolved
@@ -14,12 +14,9 @@
 - EVM.Solidity.toCode to include contractName in error string
 - Better cex reconstruction in cases where branches do not refer to all input variables in calldata
 - Correctly handle empty bytestring compiled contracts' JSON
-<<<<<<< HEAD
 - No more false positives when keccak is called with inputs of different sizes
-=======
 - `test` now falls back to displaying an unecoded bytestring for calldata when the model returned by the solver has a different length the length of the arguments in the test signature.
 - we now generate correct counterexamples for branches where only a subset of input variables are referenced by the path conditions
->>>>>>> a92e8642
 
 ## Changed
 
