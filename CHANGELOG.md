--- conflicted
+++ resolved
@@ -6,11 +6,8 @@
 and this project adheres to [Semantic Versioning](https://semver.org/spec/v2.0.0.html).
 
 ## Changed
-<<<<<<< HEAD
 - Improved printing of results. Should be more intuitive to understand what hevm found.
-=======
 - More complete and precise array/mapping slot rewrite, along with a copySlice improvement
->>>>>>> f51fe546
 
 ## Added
 - More POr and PAnd rules
