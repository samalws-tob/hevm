# Changelog

All notable changes to this project will be documented in this file.

The format is based on [Keep a Changelog](https://keepachangelog.com/en/1.0.0/),
and this project adheres to [Semantic Versioning](https://semver.org/spec/v2.0.0.html).

## Unreleased

## Added

- `vm.prank` now handles symbolic addresses
- added `vm.deal` cheatcode
- added `vm.assume` cheatcode

## Fixed

- CopySlice wraparound issue especially during CopyCallBytesToMemory
- Contracts deployed during symbolic execution are created with an empty storage (instead of abstract in previous versions)
- EVM.Solidity.toCode to include contractName in error string
- Better cex reconstruction in cases where branches do not refer to all input variables in calldata
- Correctly handle empty bytestring compiled contracts' JSON
- No more false positives when keccak is called with inputs of different sizes
- `test` now falls back to displaying an unecoded bytestring for calldata when the model returned by the solver has a different length the length of the arguments in the test signature.
- we now generate correct counterexamples for branches where only a subset of input variables are referenced by the path conditions
- `vm.prank` now works correctly when passed a symbolic address

## Changed

- Less noisy console output during tracing

### UI

- `check` prefix now recognized for symbolic tests
- solidity tests no longer consider reverts to be a failure, and check only for the ds-test failed bit or unser defined assertion failures (i.e. `Panic(0x01)`). A positive (i.e. non `proveFail`) test with no rechable assertion violations that does not have any succesful branches will still be considered a failure.
- `test` now takes a `--number` argument to specify which block should be used when making rpc queries
- The `--initial-storage` flag no longer accepts a concrete prestore (valid values are now `Empty` or `Abstract`)
- The visual debugger has been removed
- All concrete ds-test executors have been removed (i.e. plain, fuzzer, invariant)
- Rpc caching and state serialization has been removed (i.e. all `--cache` / `--state` flags)
- The various `DAPP_TEST` variables are no longer observed

### Internals

- Contract addresses can now be fully symbolic
- Contract balances can now be fully symbolic
- Contract code can now be fully abstract. Calls into contracts with unknown code will fail with `UnexpectedSymbolicArg`.
- Run expression simplification on branch conditions
<<<<<<< HEAD
- SLoad/SStore simplifications based on assumptions regarding Keccak non-collision&preimage
=======
- Improved Prop simplification
- CopySlice+WriteWord+ConcreteBuf now truncates ConcreteBuf in special cases
- Better simplification of Eq IR elements
>>>>>>> db5e4722

## API Changes

Support for fully symbolic contract addresses required some very extensive changes to our storage model:

- A new type has been added to `Expr` that can represent concrete or symbolic addresses
- The contracts mapping is now keyed on terms of type `Expr EAddr` (instead of `Addr`)
- Storage has been moved from a global storage mapping in `vm.env` into a per contract one
- Terms of type `Expr Storage` now model a per contract store (i.e. W256 -> W256)
- A new type has been added to `Expr`: `EContract`. It has one constructor that
  is a simplified view of the full `Contract` typed used in the `VM` storage mapping.
- `Success` nodes in `Expr End` now return a mapping from `Expr EAddr` to `Expr EContract` instead of an `Expr Storage`.
- Nonces are now modeled as a `Maybe Word64` (where `Nothing` can be read as "symbolic").
- `Expr Storage` no longer has an `EmptyStore` constructor (use `ConcreteStore mempty` instead)
- Contract balances are now fully symbolic
- Contract code can now be unknown. There is a new constructor for `ContractCode` to represent this (`UnknownCode`)
- `VMOpts` no longer takes an initial store, and instead takes a `baseState`
  which can be either `EmptyBase` or `AbstractBase`. This controls whether
  storage should be inialized as empty or fully abstract. Regardless of this
  setting contracts that are deployed at runtime via a call to
  `CREATE`/`CREATE2` have zero initialized storage.

## [0.51.3] - 2023-07-14

## Fixed

- Path joining on Windows
- Fixed overflow issue in stripWrites
- Automatic tests are now more reproducible

## Changed

- Removed sha3Crack which has been deprecated for keccakEqs

## Added

- Added flag `-f debug` to add debug flags to cabal/GHC

## [0.51.2] - 2023-07-11

## Fixed

- SMT encoding of Expr now has assertions for the range of environment values that are less than word size (256 bits).
- Trace now contains the cheat code calls
- More consistent error messages

## Changed

- SMT2 scripts are now being reprocessed to put one sexpr per line. Having sepxrs that span across multiple lines trigers a bug in CVC5.
- Removing long-running tests so we can finish all unit tests in approx 10 minutes on a current-gen laptop CPU
- Added git revision to `hevm version`

## Added

- execution traces are now shown for failed `prove_` tests

## [0.51.1] - 2023-06-02

## Fixed

- hevm now gracefully handles missing `out` directories
- Constraints are correctly propogated to the final output expression during symbolic execution

## Changed

- HEVM is now fully compliant with the Shanghai hard fork

## [0.51.0] - 2023-04-27

## Added

- `hevm` can now execute unit tests in foundry projects. Just run `hevm test` from the root of a foundry repo, and all unit tests will be executed (including prove tests).
- A new stack based loop detection heuristic
- Analysis of partial execution traces is now supported

## Changed

- `hevm dapp-test` has been replaced with `hevm test --project-type DappTools`.
- `hevm test` no longer supports parsing solidity output in the combined json format.
- The default value for `--ask-smt-iterations` has been changed to 1
- The SMT solver is never queried for branch conditions that do not occur in a loop (as determined by the loop detection heuristic)

## Fixed

- `--max-iterations` is respected in cases where path conditions have become inconsistent
- `--max-iterations` is now respected for loops with a concrete branch condition

## Fixed

- Fixed a bug where underflow was possible when transfering eth

## [0.50.5] - 2023-04-18

## Changed

- The `--storage-model` parameter has been replaced with `--initial-storage`
- The `--smttimeout` argument now expects a value in seconds not milliseconds
- The default smt timeout has been set to 5 minutes
- `hevm symbolic` now searches only for user defined assertions by default

### Fixed

- The `prank` cheatcode now transfers value from the correct address
- Fixed an off-by-one error in `EVM.Debug.srcMapCodePos`

## [0.50.4] - 2023-03-17

### Fixed

- The `--solvers` cli option is now respected (previously we always used Z3)
- The `equivalence` command now fails with the correct status code when counterexamples are found
- The `equivalence` command now respects the given `--sig` argument
- Correct symbolic execution for the `SGT` opcode

### Changed

- The `equivalence` command now pretty prints discovered counterexamples

### Added

- Implemented a shrinking algorithm for counterexamples
- A new differential fuzzing test harness that compares the concrete semantics, as well as parts of the symbolic semantics against the geth evm implementation
- The `hevm` library can now be built on Windows systems.
- `equivalence` can now be checked for fully or partially concrete calldata
- Support for function pointers in ABI

## [0.50.3] - 2023-02-17

### Fixed

- `hevm symbolic` exits with status code `1` if counterexamples or timeouts are found
- Calldata reads beyond calldata size are provably equal to zero.

### Added

- New cheatcode `prank(address)` that sets `msg.sender` to the specified address for the next call.
- Improved equivalence checker that avoids checking similar branches more than once.
- Improved simplification for arithmetic expressions
- Construction of storage counterexamples based on the model returned by the SMT solver.
- Static binaries for macos

### Changed
- SMT encoding of buffer length without using uninterpreted functions.

## [0.50.2] - 2023-01-06

### Fixed

- Arithmetic overflow in concrete `SAR` edge case ([#163](https://github.com/ethereum/hevm/pull/163))
- Unexpected abstract term application during fully concrete execution ([#163](https://github.com/ethereum/hevm/pull/163))

## [0.50.1] - 2022-12-29

### Fixed

- `hevm exec` no longer fails with `hevm: No match in record selector smttimeout`
- the `gas`, `gaslimit`, `priorityfee`, and `gasprice` cli options are now respected
- cleaner formatting for the gas value in the visual debugger

### Changed

- we now build with ghc 9.2.4 by default
- various perf improvements for concrete execution ([#157](https://github.com/ethereum/hevm/pull/157), [#152](https://github.com/ethereum/hevm/pull/152))

## [0.50.0] - 2022-12-19

### Changed

The symbolic execution engine has been rewritten. We have removed our dependency on sbv, and now
symbolic execution decompiles bytecode into a custom IR, and smt queries are constructed based on
the structure of the term in this IR.

This gives us much deeper control over the encoding, and makes custom static analysis and
simplification passes much easier to implement.

The symbolic execution engine is now parallel by default, and will distribute granular SMT queries
across a pool of solvers, allowing analysis to be scaled out horizontally across many CPUs.

more details can be found in the [architecuture](../../architecture.md) docs.

### Removed

The following cli commands have been removed:

- `abiencode`
- `rlp`
- `flatten`
- `strip-metadata`

## [0.49.0] - 2021-11-12

### Added

- Support for solc 0.8.10
- Support for solc 0.8.11

### Changed

- Clearer display for the invalid opcode (`0xfe`) in debug view
- Better error messages when trying to deploy unlinked bytecode
- `bytesX` arguments to `hevm abiencode` are automatically padded

### Fixed

- Test contracts with no code (e.g. `abstract` contracts) are now skipped
- Replay data for invariant tests is now displayed in a form that does not cause errors when used with `dapp test --replay`

## [0.48.1] - 2021-09-08

### Added

- Support for 0.8.4 custom error types in stack traces

### Changed

- Contract feching happens synchronously again.
- Invariants checked before calling methods from targetContracts.

### Fixed

- The block gas limit and basefee are now correctly fetched when running tests via rpc

## 0.48.0 - 2021-08-03

### Changed

- Updated to London hard fork!
- The configuration variable `DAPP_TEST_BALANCE_CREATE` has been renamed to `DAPP_TEST_BALANCE`
- Default `smttimeout` has been increased to 1 minute.
- A new flag has been added to hevm (`--ask-smt-iterations`) that controls the number of iterations
  at which the symbolic execution engine will stop eager evaluation and begin to query the smt
  solver whether a given branch is reachable or not.
- Contract fetching now happens asynchronously.
- Fixed no contract definition crashes
- Removed NoSuchContract failures

## 0.47.0 - 2021-07-01

### Added

- A new test runner for checking invariants against random reachable contract states.
- `hevm symbolic` can search for solc 0.8 style assertion violations, and a new `--assertions` flag
  has been added allowing users to customize which assertions should be reported
- A new cheatcode `ffi(string[])` that executes an arbitrary command in the system shell

### Changed

- Z3 is once again the default smt solver
- Updated nixpkgs to the `21.05` channel

### Fixed

- Sourcemaps for contracts containing `immutable` are now shown in the debug view.

## 0.46.0 - 2021-04-29

### Added

- Updated to Berlin! Conformant with GeneralStateTests at commit hash `644967e345bbc6642fab613e1b1737abbe131f78`.

### Fixed

- ADDMOD and MULMOD by zero yields zero.
- Address calculation for newly created contracts.
- Accomodated for the notorious "anomolies on the main network" (see yellow paper Appendix K for trivia)
- A hevm crash when debugging a SELFDESTRUCT contract.

## 0.45.0 - 2021-03-22

### Added

- Two new cheatcodes were added: `sign(uint sk, bytes message)` and `addr(uint sk)`. Taken together
  these should allow for much more ergonomic testing of code that handles signed messages.
- Symbolic execution can deal with partially symbolic bytecode, allowing for symbolic constructor arguments to be given in tests.

### Fixed

- Fixed a bug in the abiencoding.
- Fixed the range being generated by ints.
- `hevm flatten` combines the SPDX license identifiers of all source files.

### Changed

- updated `nixpkgs` to the `20.09` channel
- Arbitrary instance of AbiType can no longer generate a tuple

## 0.44.1 - 2020-02-02

### Changed

- hevm cheatcodes now accept symbolic arguments, allowing e.g. symbolic jumps in time in unit tests
- More efficient arithmetic overflow checks by translating queries to a more [intelligent form](www.microsoft.com/en-us/research/wp-content/uploads/2016/02/z3prefix.pdf).

## 0.44.0 - 2020-01-26

### Added

- `hevm` now accepts solidity json output built via `--standard-json` as
  well as `--combined-json`.
- addresses in the trace output are prefixed with `ContractName@0x...`
  if there is a corresponding contract and `@0x...` otherwise.

### Fixed

- Symbolic execution now generates calldata arguments restricted to the proper ranges,
  following the semantics of fuzzing.
- If the `--address` flag is present in `hevm exec` or `hevm symbolic`,
  it overrides the contract address at which a contract will be created.
- Address pretty printing
- Updated sbv to `8.9.5` to fix "non-const in array declaration" cvc4 issue with ds-test.

### Changed

- Use cvc4 as default smt solver

## 0.43.2 - 2020-12-10

### Changed

- The default smttimeout has been increased from 20s to 30s

## 0.43.1 - 2020-12-10

### Changed

- Counterexamples from symbolic tests now show clearer failure reasons

### Fixed

- Symbolic tests now work with RPC
- Branch selection is working again in the interactive debugger

## 0.43.0 - 2020-11-29

### Added

- A `--show-tree` option to `hevm symbolic` which prints the execution tree explored.
- Some symbolic terms are displayed with richer semantic information, instead of the black box `<symbolic>`.
- `hevm dapp-test` now supports symbolic execution of test methods that are prefixed with `prove` or `proveFail`
- The `hevm interactive` alias has been removed, as it is equivalent to `hevm dapp-test --debug`
- `hevm dapp-test --match` now matches on contract name and file path, as well as test name
- Step through the callstack in debug mode using the arrow keys

### Changed

- `dapp-test` trace output now detects ds-note events and shows `LogNote`
- create addresses are shown with `@<address>` in the trace
- `DSTest.setUp()` is only run if it exists, rather than failing
- support new ds-test `log_named_x(string, x)` (previously bytes32 keys)
- return arguments are fully displayed in the trace (previously only a single word)
- return/revert trace will now show the correct source position

## 0.42.0 - 2020-10-31

### Changed

- z3 updated to 4.8.8
- optimize SMT queries
- More useful trace output for unknown calls
- Default to on chain values for `coinbase`, `timestamp`, `difficulty`, `blocknumber` when rpc is provided
- Perform tx initialization (gas payment, value transfer) in `hevm exec`, `hevm symbolic` and `hevm dapp-test`.

### Added

- TTY commands `P` and `c-p` for taking larger steps backwards in the debuger.
- `--cache` flag for `dapp-test`, `exec`, `symbolic`, `interactive`,
  enabling caching of contracts received by rpc.
- `load(address,bytes32)` cheat code allowing storage reads from arbitrary contracts.

## 0.41.0 - 2020-08-19

### Changed

- Switched to [PVP](https://github.com/haskell/pvp/blob/master/pvp-faq.md) for version control, starting now at `0.41.0` (MAJOR.MAJOR.MINOR).
- z3 updated to 4.8.7
- Generate more interesting values in property based testing,
  and implement proper shrinking for all abi values.
- Fixed soundness bug when using KECCAK or SHA256 opcode/precompile
- Fixed an issue in debug mode where backstepping could cause path information to be forgotten
- Ensure that pathconditions are consistent when branching, and end the execution with VMFailure: DeadPath if this is not the case
- Fixed a soundness bug where nonzero jumpconditions were assumed to equal one.
- default `--smttimeout` changed from unlimited to 20 seconds
- `hevm symbolic --debug` now respects `--max-iterations`

### Added

- `hevm exec --trace` flag to dump a trace
- Faster backstepping in interactive mode by saving multiple snapshot states.
- Support for symbolic storage for multiple contracts

## 0.40 - 2020-07-22

- hevm is now capable of symbolic execution!

### Changed

As a result, the types of several registers of the EVM have changed to admit symbolic values as well as concrete ones.

- state.stack: `Word` -> `SymWord`.
- state.memory: `ByteString` -> `[SWord 8]`.
- state.callvalue: `W256` -> `SymWord`.
- state.caller: `Addr` -> `SAddr`.
- state.returndata: `ByteString` -> `[SWord 8]`.
- state.calldata: `ByteString` -> `([SWord 8], (SWord 32))`. The first element is a list of symbolic bytes, the second is the length of calldata. We have `fst calldata !! i .== 0` for all `snd calldata < i`.

- tx.value: `W256` -> `SymWord`.

- contract.storage: `Map Word Word` -> `Storage`, defined as:

```hs
data Storage
  = Concrete (Map Word SymWord)
  | Symbolic (SArray (WordN 256) (WordN 256))
  deriving (Show)
```

### Added

New cli commands:

- `hevm symbolic`: search for assertion violations, or step through a symbolic execution in debug mode.
- `hevm equivalence`: compare two programs for equivalence.

See the README for details on usage.

The new module `EVM.SymExec` exposes several library functions dealing with symbolic execution.
In particular,

- `SymExec.interpret`: implements an operational monad script similar to `TTY.interpret` and `Stepper.interpret`, but returns a list of final VM states rather than a single VM.
- `SymExec.verify`: takes a prestate and a postcondition, symbolically executes the prestate and checks that all final states matches the postcondition.

### Removed

The concrete versions of a lot of arithmetic operations, replaced with their more general symbolic counterpart.

## 0.39 - 2020-07-13

- Exposes abi encoding to cli
- Added cheat code `hevm.store(address a, bytes32 location, bytes32 value)`
- Removes `ExecMode`, always running as `ExecuteAsBlockchainTest`. This means that `hevm exec` now finalizes transactions as well.
- `--code` is now entirely optional. Not supplying it returns an empty contract, or whatever is stored in `--state`.

## 0.38 - 2020-04-23

- Exposes metadata stripping of bytecode to the cli: `hevm strip-metadata --code X`. [357](https://github.com/dapphub/dapptools/pull/357).
- Fixes a bug in the srcmap parsing introduced in 0.37 [356](https://github.com/dapphub/dapptools/pull/356).
- Fixes a bug in the abi-encoding of `bytes` with size > 32[358](https://github.com/dapphub/dapptools/pull/358).

## 0.37 - 2020-03-24

- Sourcemap parser now admits `solc-0.6.0` compiled `.sol.json` files.

## 0.36 - 2020-01-07

- Implement Istanbul support [318](https://github.com/dapphub/dapptools/pull/318)
- Fix a bug introduced in [280](https://github.com/dapphub/dapptools/pull/280) of rlp encoding of transactions and sender address [320](https://github.com/dapphub/dapptools/pull/320/).
- Make InvalidTx a fatal error for vm tests and ci.
- Suport property based testing in unit tests. [313](https://github.com/dapphub/dapptools/pull/313) Arguments to test functions are randomly generated based on the function abi. Fuzz tests are not present in the graphical debugger.
- Added flags `--replay` and `--fuzz-run` to `hevm dapp-test`, allowing for particular fuzz run cases to be rerun, or for configuration of how many fuzz tests are run.
- Correct gas readouts for unit tests
- Prevent crash when trying to jump to next source code point if source code is missing

## 0.35 - 2019-11-02

- Merkle Patricia trie support [280](https://github.com/dapphub/dapptools/pull/280)
- RLP encoding and decoding functions [280](https://github.com/dapphub/dapptools/pull/280)
- Extended support for Solidity ABI encoding [259](https://github.com/dapphub/dapptools/pull/259)
- Bug fixes surrounding unit tests and gas accounting (https://github.com/dapphub/dapptools/commit/574ef401d3e744f2dcf994da056810cf69ef84fe, https://github.com/dapphub/dapptools/commit/5257574dd9df14edc29410786b75e9fb9c59069f)

## 0.34 - 2019-08-28

- handle new solc bzzr metadata in codehash for source map
- show VM hex outputs as hexadecimal
- rpc defaults to latest block
- `hevm interactive`:
- fix rpc fetch
- scrollable memory pane
- Fix regression in VMTest compliance.
- `hevm exec` ergonomics:
- Allow code/calldata prefixed with 0x
- create transactions with specific caller nonce
- interactive help pane
- memory pane scrolling

## 0.33 - 2019-08-06

- Full compliance with the [General State Tests][245] (with the
  BlockchainTest format), using the Yellow and Jello papers as
  reference, for Constantinople Fix (aka Petersburg). Including:
- full precompile support
- correct substate accounting, including touched accounts,
  selfdestructs and refunds
- memory read/write semantics
- many gas cost corrections
- Show more information for non solc bytecode in interactive view
  (trace and storage)
- Help text for all cli options
- Enable `--debug` flag in `hevm dapp-test`

[245]: https://github.com/dapphub/dapptools/pull/245

## 0.32 - 2019-06-14

- Fix dapp-test [nonce initialisation bug][224]

[224]: https://github.com/dapphub/dapptools/pull/224

## 0.31 - 2019-05-29

- Precompiles: SHA256, RIPEMD, IDENTITY, MODEXP, ECADD, ECMUL,
  ECPAIRING, MODEXP
- Show the hevm version with `hevm version`
- Interactive mode:
- no longer exits on reaching halt
- new shortcuts: 'a' / 'e' for start / end
- allow returning to test picker screen
- Exact integer formatting in dapp-test and tty

## 0.30 - 2019-05-09

- Adjustable verbosity level for `dapp-test` with `--verbose={0,1,2}`
- Working stack build

## 0.29 - 2019-04-03

- Significant jump in compliance with client tests
- Add support for running GeneralStateTests

## 0.28 - 2019-03-22

- Fix delegatecall gas metering, as reported in
  https://github.com/dapphub/dapptools/issues/34

## 0.27 - 2019-02-06

- Fix [hevm flatten issue](https://github.com/dapphub/dapptools/issues/127)
  related to SemVer ranges in Solidity version pragmas

## 0.26 - 2019-02-05

- Format Solidity Error(string) messages in trace

## 0.25 - 2019-02-04

- Add SHL, SHR and SAR opcodes

## 0.24 - 2019-01-23

- Fix STATICCALL for precompiled contracts
- Assume Solidity 0.5.2 in tests

## 0.23 - 2018-12-12

- Show passing test traces with --verbose flag

## 0.22 - 2018-11-13

- Simple memory view in TTY

## 0.21 - 2018-10-29

- Fix Hackage package by including C header files for ethjet

## 0.20 - 2018-10-27

- Parse constructor inputs from Solidity AST

## 0.19 - 2018-10-09

- Enable experimental 'cheat' address, allowing for modification of the
  EVM environment from within the tests. Currently just the block
  timestamp can be adjusted.

## 0.18 - 2018-10-09

- Fix [duplicate address bug](https://github.com/dapphub/dapptools/issues/70)

## 0.17 - 2018-10-05

- Semigroup/Monoid fix

## 0.16 - 2018-09-19

- Move ethjet into hevm

## [0.15] - 2018-05-09

- Fix SDIV/SMOD definitions for extreme case

## [0.14.1] - 2018-04-17

- Improve PC display in TTY

## [0.14] - 2018-03-08

- Implement STATICCALL

## [0.13] - 2018-02-28

- Require specific block number for RPC debugging
- Implement RETURNDATACOPY and RETURNDATASIZE
- Fix bug where created contracts didn't get their balance

## [0.12.3] - 2017-12-19

- More useful RPC debugging because we strip the entire BZZR metadata

## [0.12.2] - 2017-12-17

- Experimental new ecrecover implementation via libethjet
- Correct error checking for setUp() invocations

## [0.12.1] - 2017-11-28

- Test name regex matching via --match
- Fixed source map parsing bug when used with solc --optimize
- TTY: fix a padding-related display glitch

## [0.12] - 2017-11-14

- Use 13 different environment variables to control block parameters
  for unit testing, e.g. block number, timestamp, initial balance, etc.

  Full list:

  - `DAPP_TEST_ADDRESS`
  - `DAPP_TEST_CALLER`
  - `DAPP_TEST_ORIGIN`
  - `DAPP_TEST_GAS_CREATE`
  - `DAPP_TEST_GAS_CALL`
  - `DAPP_TEST_BALANCE_CREATE`
  - `DAPP_TEST_BALANCE_CALL`
  - `DAPP_TEST_COINBASE`
  - `DAPP_TEST_NUMBER`
  - `DAPP_TEST_TIMESTAMP`
  - `DAPP_TEST_GAS_LIMIT`
  - `DAPP_TEST_GAS_PRICE`
  - `DAPP_TEST_DIFFICULTY`

## [0.11.5] - 2017-11-14

- Use --state with --exec --debug

## [0.11.4] - 2017-11-12

- Fix bug when unit test contract has creations in constructor

## [0.11.3] - 2017-11-08

- Fix array support in ABI module

## [0.11.2] - 2017-11-04

- TTY: show a help bar with key bindings at the bottom

## [0.11.1] - 2017-11-02

- TTY: fix a display glitch
- TTY: improve display of ABI hashes on the stack

## [0.11] - 2017-10-31

- Add "hevm flatten" for Etherscan-ish source code concatenation
- Simplify code by removing concrete/symbolic machine abstraction

## [0.10.9] - 2017-10-23

- Fix bugs in ABI formatting

## [0.10.7] - 2017-10-19

- Fix library linking bug
- Fix gas consumption of DELEGATECALL
- Better error tracing
- Experimental "contract browser" (stupid list of addresses)

## [0.10.6] - 2017-10-19

- Enable library linking for unit tests and debugger
- Use the same default gas/balance values as `ethrun`

## [0.10.5] - 2017-10-17

- Better trace output including arguments and return values
- Proof of concept coverage analysis via `dapp-test --coverage`

## [0.10] - 2017-10-10

- Enable new trace output by default for failing tests
- Exit with failure code from test runner when tests fail
- More fixes to improve Ethereum test suite compliance

## [0.9.5] - 2017-10-06

- Prototype of new trace output with `hevm dapp-test --verbose`
- Nicer trace tree in the TTY debugger
- Many fixes to improve Ethereum test suite compliance

## [0.9] - 2017-09-29

- Integrates with live chains via RPC (read-only)
- Exposes a special contract address with test-related functionality (time warp)

## [0.8.5] - 2017-09-22

- Renames `hevm` from its maiden name `hsevm` :sparkles:

## [0.8] - 2017-09-21

- Implements gas metering (Metropolis rules by default)
- Shows gas counter in the terminal interface
- Enables debugger for consensus test executions
- Consensus test runner script with HTML reporting
- Passes 564 of the `VMTests`; fails 115 (see [0.8 test report])
- Command line options for specifying initial gas amounts and balances
- Improved TTY UI layout

## [0.7] - 2017-09-07

- Can save and load contract states to disk using a Git-backed store (only `--exec`)
- Can debug raw EVM bytecode using `exec --debug`
- Fixes `exec --value`
- Has smarter defaults for command line when running tests or debugging
- Fixes bug with `MSIZE` in `CALL` context

## [0.6.5] - 2017-09-01

- Fixes `exec` with regards to exit codes and error messages

## [0.6.1] - 2017-08-03

- TTY: Adds command `C-n` in TTY for "stepping over"

## [0.6] - 2017-08-03

- TTY: Adds second line to stack entries with humanized formatting
- TTY: Gets rid of the separate log pane in favor of a unified trace pane

## [0.5] - 2017-08-02

- TTY: Adds `p` command for stepping backwards
- Adds ability to track origins of stack and heap words
- Tracks Keccak preimage for words that come from the `SHA3` instruction

## [0.4] - 2017-07-31

- Parallelizes unit test runner
- Improves speed by changing representation of memory
- Internal refactoring for future support of symbolic execution
- Adds logs to the trace pane

## [0.3.2] - 2017-06-17

- Adds `REVERT` opcode
- Sets `TIMESTAMP` value to `1` in unit tests

## [0.3.0] - 2017-06-14

- Reverts contract state after `CALL` fails
- Improves test runner console output

## [0.2.0] - 2017-06-13

- Fixes bug in `CALL`

## [0.1.0.1] - 2017-03-31

- Highlights Solidity exactly on character level
- Adds `N` command for stepping by Solidity source position instead of by opcode

## 0.1.0.0 - 2017-03-29

- First release

[0.8 test report]: https://hydra.dapp.tools/build/135/download/1/index.html
[0.12]: https://github.com/dapphub/hevm/compare/0.11.5...0.12
[0.11.5]: https://github.com/dapphub/hevm/compare/0.11.4...0.11.5
[0.11.4]: https://github.com/dapphub/hevm/compare/0.11.3...0.11.4
[0.11.3]: https://github.com/dapphub/hevm/compare/0.11.2...0.11.3
[0.11.2]: https://github.com/dapphub/hevm/compare/0.11.1...0.11.2
[0.11.1]: https://github.com/dapphub/hevm/compare/0.11...0.11.1
[0.11]: https://github.com/dapphub/hevm/compare/0.10.9...0.11
[0.10.9]: https://github.com/dapphub/hevm/compare/0.10.7...0.10.9
[0.10.7]: https://github.com/dapphub/hevm/compare/0.10.6...0.10.7
[0.10.6]: https://github.com/dapphub/hevm/compare/0.10.5...0.10.6
[0.10.5]: https://github.com/dapphub/hevm/compare/0.10...0.10.5
[0.10]: https://github.com/dapphub/hevm/compare/0.9.5...0.10
[0.9.5]: https://github.com/dapphub/hevm/compare/0.9...0.9.5
[0.9]: https://github.com/dapphub/hevm/compare/v0.8.5...v0.9
[0.8.5]: https://github.com/dapphub/hevm/compare/v0.8...v0.8.5
[0.8]: https://github.com/dapphub/hevm/compare/v0.7...v0.8
[0.7]: https://github.com/dapphub/hevm/compare/v0.6.5...v0.7
[0.6.5]: https://github.com/dapphub/hevm/compare/v0.6.1...v0.6.5
[0.6.1]: https://github.com/dapphub/hevm/compare/v0.6...v0.6.1
[0.6]: https://github.com/dapphub/hevm/compare/v0.5...v0.6
[0.5]: https://github.com/dapphub/hevm/compare/v0.4...v0.5
[0.4]: https://github.com/dapphub/hevm/compare/v0.3.2...v0.4
[0.3.2]: https://github.com/dapphub/hevm/compare/v0.3.0...v0.3.2
[0.3.0]: https://github.com/dapphub/hevm/compare/v0.2.0...v0.3.0
[0.2.0]: https://github.com/dapphub/hevm/compare/v0.1.0.1...v0.2.0
[0.1.0.1]: https://github.com/dapphub/hevm/compare/v0.1.0.0...v0.1.0.1<|MERGE_RESOLUTION|>--- conflicted
+++ resolved
@@ -46,13 +46,10 @@
 - Contract balances can now be fully symbolic
 - Contract code can now be fully abstract. Calls into contracts with unknown code will fail with `UnexpectedSymbolicArg`.
 - Run expression simplification on branch conditions
-<<<<<<< HEAD
 - SLoad/SStore simplifications based on assumptions regarding Keccak non-collision&preimage
-=======
 - Improved Prop simplification
 - CopySlice+WriteWord+ConcreteBuf now truncates ConcreteBuf in special cases
 - Better simplification of Eq IR elements
->>>>>>> db5e4722
 
 ## API Changes
 
