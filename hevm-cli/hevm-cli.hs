-- Main file of the hevm CLI program

{-# Language DataKinds #-}
{-# Language DeriveAnyClass #-}

module Main where

<<<<<<< HEAD
=======
import qualified EVM
>>>>>>> c66e8830
import EVM.Concrete (createAddress)
import EVM (initialContract, makeVm)
import qualified EVM.FeeSchedule as FeeSchedule
import qualified EVM.Fetch
import qualified EVM.Stepper

import EVM.SymExec
import EVM.Debug
import qualified EVM.Expr as Expr
import EVM.Solvers
import qualified EVM.TTY as TTY
import EVM.Solidity
import EVM.Expr (litAddr)
<<<<<<< HEAD
import EVM.Types hiding (word, StorageBase(..))
import qualified EVM.Types as Types
import EVM.Format (hexByteString, strip0x)
import EVM.UnitTest (UnitTestOptions, coverageReport, coverageForUnitTestContract, getParametersFromEnvironmentVariables, dappTest)
=======
import EVM.Types hiding (word)
import EVM.UnitTest (UnitTestOptions, coverageReport, coverageForUnitTestContract, getParametersFromEnvironmentVariables, unitTest)
>>>>>>> c66e8830
import EVM.Dapp (findUnitTests, dappInfo, DappInfo, emptyDapp)
import GHC.Natural
import EVM.Format (showTraceTree, formatExpr)
import Data.Word (Word64)
import Data.Bifunctor (second)

import qualified Data.Map as Map
import qualified EVM.Facts     as Facts
import qualified EVM.Facts.Git as Git
import qualified EVM.UnitTest

import GHC.Conc
import Optics.Core hiding (pre, Empty)
import Control.Monad              (void, when, forM_, unless)
import Control.Monad.State.Strict (liftIO)
import Data.ByteString            (ByteString)
import Data.List                  (intersperse)
import Data.Text                  (pack)
import Data.Maybe                 (fromMaybe, mapMaybe)
import Data.Version               (showVersion)
import Data.DoubleWord            (Word256)
import System.IO                  (stderr)
import System.Directory           (withCurrentDirectory, getCurrentDirectory)
import System.Exit                (exitFailure, exitWith, ExitCode(..))

import qualified Data.ByteString        as ByteString
import qualified Data.ByteString.Char8  as Char8
import qualified Data.ByteString.Lazy   as LazyByteString
import qualified Data.Text              as T
import qualified Data.Text.IO           as T

import qualified Paths_hevm      as Paths

import Options.Generic as Options
import qualified EVM.Transaction

-- This record defines the program's command-line options
-- automatically via the `optparse-generic` package.
data Command w
  = Symbolic -- Symbolically explore an abstract program, or specialized with specified env & calldata
  -- vm opts
      { code          :: w ::: Maybe ByteString <?> "Program bytecode"
      , calldata      :: w ::: Maybe ByteString <?> "Tx: calldata"
      , address       :: w ::: Maybe Addr       <?> "Tx: address"
      , caller        :: w ::: Maybe Addr       <?> "Tx: caller"
      , origin        :: w ::: Maybe Addr       <?> "Tx: origin"
      , coinbase      :: w ::: Maybe Addr       <?> "Block: coinbase"
      , value         :: w ::: Maybe W256       <?> "Tx: Eth amount"
      , nonce         :: w ::: Maybe W256       <?> "Nonce of origin"
      , gas           :: w ::: Maybe Word64     <?> "Tx: gas amount"
      , number        :: w ::: Maybe W256       <?> "Block: number"
      , timestamp     :: w ::: Maybe W256       <?> "Block: timestamp"
      , basefee       :: w ::: Maybe W256       <?> "Block: base fee"
      , priorityFee   :: w ::: Maybe W256       <?> "Tx: priority fee"
      , gaslimit      :: w ::: Maybe Word64     <?> "Tx: gas limit"
      , gasprice      :: w ::: Maybe W256       <?> "Tx: gas price"
      , create        :: w ::: Bool             <?> "Tx: creation"
      , maxcodesize   :: w ::: Maybe W256       <?> "Block: max code size"
      , prevRandao    :: w ::: Maybe W256       <?> "Block: prevRandao"
      , chainid       :: w ::: Maybe W256       <?> "Env: chainId"
  -- remote state opts
      , rpc           :: w ::: Maybe URL        <?> "Fetch state from a remote node"
      , block         :: w ::: Maybe W256       <?> "Block state is be fetched from"
      , state         :: w ::: Maybe String     <?> "Path to state repository"
      , cache         :: w ::: Maybe String     <?> "Path to rpc cache repository"

  -- symbolic execution opts
      , root          :: w ::: Maybe String       <?> "Path to  project root directory (default: . )"
      , projectType   :: w ::: Maybe ProjectType  <?> "Is this a Foundry or DappTools project (default: Foundry)"
      , initialStorage :: w ::: Maybe (InitialStorage) <?> "Starting state for storage: Empty, Abstract, Concrete <STORE> (default Abstract)"
      , sig           :: w ::: Maybe Text         <?> "Signature of types to decode / encode"
      , arg           :: w ::: [String]           <?> "Values to encode"
      , debug         :: w ::: Bool               <?> "Run interactively"
      , getModels     :: w ::: Bool               <?> "Print example testcase for each execution path"
      , showTree      :: w ::: Bool               <?> "Print branches explored in tree view"
      , showReachableTree :: w ::: Bool           <?> "Print only reachable branches explored in tree view"
      , smttimeout    :: w ::: Maybe Natural      <?> "Timeout given to SMT solver in seconds (default: 300)"
      , maxIterations :: w ::: Maybe Integer      <?> "Number of times we may revisit a particular branching point"
      , solver        :: w ::: Maybe Text         <?> "Used SMT solver: z3 (default) or cvc5"
      , smtdebug      :: w ::: Bool               <?> "Print smt queries sent to the solver"
      , assertions    :: w ::: Maybe [Word256]    <?> "Comma seperated list of solc panic codes to check for (default: everything except arithmetic overflow)"
      , askSmtIterations :: w ::: Integer         <!> "1" <?> "Number of times we may revisit a particular branching point before we consult the smt solver to check reachability (default: 1)"
      , numSolvers    :: w ::: Maybe Natural      <?> "Number of solver instances to use (default: number of cpu cores)"
      , loopDetectionHeuristic :: w ::: LoopHeuristic <!> "StackBased" <?> "Which heuristic should be used to determine if we are in a loop: StackBased (default) or Naive"
      }
  | Equivalence -- prove equivalence between two programs
      { codeA         :: w ::: ByteString       <?> "Bytecode of the first program"
      , codeB         :: w ::: ByteString       <?> "Bytecode of the second program"
      , sig           :: w ::: Maybe Text       <?> "Signature of types to decode / encode"
      , arg           :: w ::: [String]         <?> "Values to encode"
      , calldata      :: w ::: Maybe ByteString <?> "Tx: calldata"
      , smttimeout    :: w ::: Maybe Natural    <?> "Timeout given to SMT solver in seconds (default: 300)"
      , maxIterations :: w ::: Maybe Integer    <?> "Number of times we may revisit a particular branching point"
      , solver        :: w ::: Maybe Text       <?> "Used SMT solver: z3 (default) or cvc5"
      , smtoutput     :: w ::: Bool             <?> "Print verbose smt output"
      , smtdebug      :: w ::: Bool             <?> "Print smt queries sent to the solver"
      , askSmtIterations :: w ::: Integer       <!> "1" <?> "Number of times we may revisit a particular branching point before we consult the smt solver to check reachability (default: 1)"
      , loopDetectionHeuristic :: w ::: LoopHeuristic <!> "StackBased" <?> "Which heuristic should be used to determine if we are in a loop: StackBased (default) or Naive"
      }
  | Exec -- Execute a given program with specified env & calldata
      { code        :: w ::: Maybe ByteString  <?> "Program bytecode"
      , calldata    :: w ::: Maybe ByteString  <?> "Tx: calldata"
      , address     :: w ::: Maybe Addr        <?> "Tx: address"
      , caller      :: w ::: Maybe Addr        <?> "Tx: caller"
      , origin      :: w ::: Maybe Addr        <?> "Tx: origin"
      , coinbase    :: w ::: Maybe Addr        <?> "Block: coinbase"
      , value       :: w ::: Maybe W256        <?> "Tx: Eth amount"
      , nonce       :: w ::: Maybe W256        <?> "Nonce of origin"
      , gas         :: w ::: Maybe Word64      <?> "Tx: gas amount"
      , number      :: w ::: Maybe W256        <?> "Block: number"
      , timestamp   :: w ::: Maybe W256        <?> "Block: timestamp"
      , basefee     :: w ::: Maybe W256        <?> "Block: base fee"
      , priorityFee :: w ::: Maybe W256        <?> "Tx: priority fee"
      , gaslimit    :: w ::: Maybe Word64      <?> "Tx: gas limit"
      , gasprice    :: w ::: Maybe W256        <?> "Tx: gas price"
      , create      :: w ::: Bool              <?> "Tx: creation"
      , maxcodesize :: w ::: Maybe W256        <?> "Block: max code size"
      , prevRandao  :: w ::: Maybe W256        <?> "Block: prevRandao"
      , chainid     :: w ::: Maybe W256        <?> "Env: chainId"
      , debug       :: w ::: Bool              <?> "Run interactively"
      , jsontrace   :: w ::: Bool              <?> "Print json trace output at every step"
      , trace       :: w ::: Bool              <?> "Dump trace"
      , state       :: w ::: Maybe String      <?> "Path to state repository"
      , cache       :: w ::: Maybe String      <?> "Path to rpc cache repository"
      , rpc         :: w ::: Maybe URL         <?> "Fetch state from a remote node"
      , block       :: w ::: Maybe W256        <?> "Block state is be fetched from"
      , root        :: w ::: Maybe String      <?> "Path to  project root directory (default: . )"
      , projectType :: w ::: Maybe ProjectType <?> "Is this a Foundry or DappTools project (default: Foundry)"
      }
  | Test -- Run DSTest unit tests
      { root        :: w ::: Maybe String               <?> "Path to  project root directory (default: . )"
      , projectType   :: w ::: Maybe ProjectType        <?> "Is this a Foundry or DappTools project (default: Foundry)"
      , debug         :: w ::: Bool                     <?> "Run interactively"
      , jsontrace     :: w ::: Bool                     <?> "Print json trace output at every step"
      , fuzzRuns      :: w ::: Maybe Int                <?> "Number of times to run fuzz tests"
      , depth         :: w ::: Maybe Int                <?> "Number of transactions to explore"
      , replay        :: w ::: Maybe (Text, ByteString) <?> "Custom fuzz case to run/debug"
      , rpc           :: w ::: Maybe URL                <?> "Fetch state from a remote node"
      , verbose       :: w ::: Maybe Int                <?> "Append call trace: {1} failures {2} all"
      , coverage      :: w ::: Bool                     <?> "Coverage analysis"
      , state         :: w ::: Maybe String             <?> "Path to state repository"
      , cache         :: w ::: Maybe String             <?> "Path to rpc cache repository"
      , match         :: w ::: Maybe String             <?> "Test case filter - only run methods matching regex"
      , covMatch      :: w ::: Maybe String             <?> "Coverage filter - only print coverage for files matching regex"
      , solver        :: w ::: Maybe Text               <?> "Used SMT solver: z3 (default) or cvc5"
      , smtdebug      :: w ::: Bool                     <?> "Print smt queries sent to the solver"
      , ffi           :: w ::: Bool                     <?> "Allow the usage of the hevm.ffi() cheatcode (WARNING: this allows test authors to execute arbitrary code on your machine)"
      , smttimeout    :: w ::: Maybe Natural            <?> "Timeout given to SMT solver in seconds (default: 300)"
      , maxIterations :: w ::: Maybe Integer            <?> "Number of times we may revisit a particular branching point"
      , loopDetectionHeuristic :: w ::: LoopHeuristic   <!> "StackBased" <?> "Which heuristic should be used to determine if we are in a loop: StackBased (default) or Naive"
      , askSmtIterations :: w ::: Integer               <!> "1" <?> "Number of times we may revisit a particular branching point before we consult the smt solver to check reachability (default: 1)"
      }
  | Version

  deriving (Options.Generic)

type URL = Text


-- For some reason haskell can't derive a
-- parseField instance for (Text, ByteString)
instance Options.ParseField (Text, ByteString)

deriving instance Options.ParseField Word256
deriving instance Options.ParseField [Word256]

instance Options.ParseRecord (Command Options.Wrapped) where
  parseRecord =
    Options.parseRecordWithModifiers Options.lispCaseModifiers

data InitialStorage
  = Empty
  | Concrete [(W256, [(W256, W256)])]
  | Abstract
  deriving (Show, Read, Options.ParseField)

optsMode :: Command Options.Unwrapped -> Mode
optsMode x
  | x.debug = Debug
  | x.jsontrace = JsonTrace
  | otherwise = Run

applyCache :: (Maybe String, Maybe String) -> IO (VM -> VM)
applyCache (state, cache) =
  let applyState = flip Facts.apply
      applyCache' = flip Facts.applyCache
  in case (state, cache) of
    (Nothing, Nothing) -> do
      pure id
    (Nothing, Just cachePath) -> do
      facts <- Git.loadFacts (Git.RepoAt cachePath)
      pure $ applyCache' facts
    (Just statePath, Nothing) -> do
      facts <- Git.loadFacts (Git.RepoAt statePath)
      pure $ applyState facts
    (Just statePath, Just cachePath) -> do
      cacheFacts <- Git.loadFacts (Git.RepoAt cachePath)
      stateFacts <- Git.loadFacts (Git.RepoAt statePath)
      pure $ (applyState stateFacts) . (applyCache' cacheFacts)

unitTestOptions :: Command Options.Unwrapped -> SolverGroup -> Maybe BuildOutput -> IO UnitTestOptions
unitTestOptions cmd solvers buildOutput = do
  root <- getRoot cmd
  let srcInfo = maybe emptyDapp (dappInfo root) buildOutput

  vmModifier <- applyCache (cmd.state, cmd.cache)

  params <- getParametersFromEnvironmentVariables cmd.rpc

  let
    testn = params.number
    block' = if 0 == testn
       then EVM.Fetch.Latest
       else EVM.Fetch.BlockNumber testn

  pure EVM.UnitTest.UnitTestOptions
    { solvers = solvers
    , rpcInfo = case cmd.rpc of
         Just url -> Just (block', url)
         Nothing  -> Nothing
    , maxIter = cmd.maxIterations
    , askSmtIters = cmd.askSmtIterations
    , smtDebug = cmd.smtdebug
    , smtTimeout = cmd.smttimeout
    , solver = cmd.solver
    , covMatch = pack <$> cmd.covMatch
    , verbose = cmd.verbose
    , match = pack $ fromMaybe ".*" cmd.match
    , maxDepth = cmd.depth
    , fuzzRuns = fromMaybe 100 cmd.fuzzRuns
    , replay = do
        arg' <- cmd.replay
        return (fst arg', LazyByteString.fromStrict (hexByteString "--replay" $ strip0x $ snd arg'))
    , vmModifier = vmModifier
    , testParams = params
    , dapp = srcInfo
    , ffiAllowed = cmd.ffi
    }

main :: IO ()
main = do
  cmd <- Options.unwrapRecord "hevm -- Ethereum evaluator"
  case cmd of
    Version {} -> putStrLn (showVersion Paths.version)
    Symbolic {} -> do
      root <- getRoot cmd
      withCurrentDirectory root $ assert cmd
    Equivalence {} -> equivalence cmd
    Exec {} ->
      launchExec cmd
    Test {} -> do
      root <- getRoot cmd
      withCurrentDirectory root $ do
        cores <- num <$> getNumProcessors
        solver <- getSolver cmd
        withSolvers solver cores cmd.smttimeout $ \solvers -> do
          buildOut <- readBuildOutput root (getProjectType cmd)
          case buildOut of
            Left e -> do
              putStrLn $ "Error: " <> e
              exitFailure
            Right out -> do
              -- TODO: which functions here actually require a BuildOutput, and which can take it as a Maybe?
              testOpts <- unitTestOptions cmd solvers (Just out)
              case (cmd.coverage, optsMode cmd) of
                (False, Run) -> do
                  res <- unitTest testOpts out.contracts cmd.cache
                  unless res exitFailure
                (False, Debug) -> liftIO $ TTY.main testOpts root (Just out)
                (False, JsonTrace) -> error "json traces not implemented for dappTest"
                (True, _) -> liftIO $ dappCoverage testOpts (optsMode cmd) out


equivalence :: Command Options.Unwrapped -> IO ()
equivalence cmd = do
  let bytecodeA = hexByteString "--code" . strip0x $ cmd.codeA
      bytecodeB = hexByteString "--code" . strip0x $ cmd.codeB
      veriOpts = VeriOpts { simp = True
                          , debug = False
                          , maxIter = cmd.maxIterations
                          , askSmtIters = cmd.askSmtIterations
                          , loopHeuristic = cmd.loopDetectionHeuristic
                          , rpcInfo = Nothing
                          }
  calldata <- buildCalldata cmd
  solver <- getSolver cmd
  withSolvers solver 3 Nothing $ \s -> do
    res <- equivalenceCheck s bytecodeA bytecodeB veriOpts calldata
    case any isCex res of
      False -> do
        putStrLn "No discrepancies found"
        when (any isTimeout res) $ do
          putStrLn "But timeout(s) occurred"
          exitFailure
      True -> do
        let cexs = mapMaybe getCex res
        T.putStrLn . T.unlines $
          [ "Not equivalent. The following inputs result in differing behaviours:"
          , "" , "-----", ""
          ] <> (intersperse (T.unlines [ "", "-----" ]) $ fmap (formatCex (AbstractBuf "txdata")) cexs)
        exitFailure

getSolver :: Command Options.Unwrapped -> IO Solver
getSolver cmd = case cmd.solver of
                  Nothing -> pure Z3
                  Just s -> case T.unpack s of
                              "z3" -> pure Z3
                              "cvc5" -> pure CVC5
                              input -> do
                                putStrLn $ "unrecognised solver: " <> input
                                exitFailure

getSrcInfo :: Command Options.Unwrapped -> IO DappInfo
getSrcInfo cmd = do
  root <- getRoot cmd
  withCurrentDirectory root $ do
    buildOutput <- readBuildOutput root (getProjectType cmd)
    case buildOutput of
      Left _ -> pure emptyDapp
      Right o -> pure $ dappInfo root o

getProjectType :: Command Options.Unwrapped -> ProjectType
getProjectType cmd = fromMaybe Foundry cmd.projectType

getRoot :: Command Options.Unwrapped -> IO FilePath
getRoot cmd = maybe getCurrentDirectory pure (cmd.root)


-- | Builds a buffer representing calldata based on the given cli arguments
buildCalldata :: Command Options.Unwrapped -> IO (Expr Buf, [Prop])
buildCalldata cmd = case (cmd.calldata, cmd.sig) of
  -- fully abstract calldata
  (Nothing, Nothing) -> pure $ mkCalldata Nothing []
  -- fully concrete calldata
  (Just c, Nothing) -> pure (ConcreteBuf (hexByteString "bytes" . strip0x $ c), [])
  -- calldata according to given abi with possible specializations from the `arg` list
  (Nothing, Just sig') -> do
    method' <- functionAbi sig'
    pure $ mkCalldata (Just (Sig method'.methodSignature (snd <$> method'.inputs))) cmd.arg
  -- both args provided
  (_, _) -> do
    putStrLn "incompatible options provided: --calldata and --sig"
    exitFailure


-- If function signatures are known, they should always be given for best results.
assert :: Command Options.Unwrapped -> IO ()
assert cmd = do
  let block'  = maybe EVM.Fetch.Latest EVM.Fetch.BlockNumber cmd.block
      rpcinfo = (,) block' <$> cmd.rpc
  calldata <- buildCalldata cmd
  preState <- symvmFromCommand cmd calldata
  let errCodes = fromMaybe defaultPanicCodes cmd.assertions
  cores <- num <$> getNumProcessors
  let solverCount = fromMaybe cores cmd.numSolvers
  solver <- getSolver cmd
  withSolvers solver solverCount cmd.smttimeout $ \solvers -> do
    if cmd.debug then do
      srcInfo <- getSrcInfo cmd
      void $ TTY.runFromVM
        solvers
        rpcinfo
        cmd.maxIterations
        srcInfo
        preState
    else do
      let opts = VeriOpts {
        simp = True,
        debug = cmd.smtdebug,
        maxIter = cmd.maxIterations,
        askSmtIters = cmd.askSmtIterations,
        loopHeuristic = cmd.loopDetectionHeuristic,
        rpcInfo = rpcinfo
      }
      (expr, res) <- verify solvers opts preState (Just $ checkAssertions errCodes)
      case res of
        [Qed _] -> do
          putStrLn "\nQED: No reachable property violations discovered\n"
          showExtras solvers cmd calldata expr
        _ -> do
          let cexs = snd <$> mapMaybe getCex res
              timeouts = mapMaybe getTimeout res
              counterexamples
                | null cexs = []
                | otherwise =
                   [ ""
                   , "Discovered the following counterexamples:"
                   , ""
                   ] <> fmap (formatCex (fst calldata)) cexs
              unknowns
                | null timeouts = []
                | otherwise =
                   [ ""
                   , "Could not determine reachability of the following end states:"
                   , ""
                   ] <> fmap (formatExpr) timeouts
          T.putStrLn $ T.unlines (counterexamples <> unknowns)
          showExtras solvers cmd calldata expr
          exitFailure

showExtras :: SolverGroup -> Command Options.Unwrapped -> (Expr Buf, [Prop]) -> Expr End -> IO ()
showExtras solvers cmd calldata expr = do
  when cmd.showTree $ do
    putStrLn "=== Expression ===\n"
    T.putStrLn $ formatExpr expr
    putStrLn ""
  when cmd.showReachableTree $ do
    reached <- reachable solvers expr
    putStrLn "=== Reachable Expression ===\n"
    T.putStrLn (formatExpr . snd $ reached)
    putStrLn ""
  when cmd.getModels $ do
    putStrLn $ "=== Models for " <> show (Expr.numBranches expr) <> " branches ===\n"
    ms <- produceModels solvers expr
    forM_ ms (showModel (fst calldata))

getCex :: ProofResult a b c -> Maybe b
getCex (Cex c) = Just c
getCex _ = Nothing

getTimeout :: ProofResult a b c -> Maybe c
getTimeout (Timeout c) = Just c
getTimeout _ = Nothing

dappCoverage :: UnitTestOptions -> Mode -> BuildOutput -> IO ()
dappCoverage opts _ bo@(BuildOutput (Contracts cs) cache) = do
  let unitTests = findUnitTests opts.match $ Map.elems cs
  covs <- mconcat <$> mapM
    (coverageForUnitTestContract opts cs cache) unitTests
  let
    dapp = dappInfo "." bo
    f (k, vs) = do
      when (shouldPrintCoverage opts.covMatch (T.pack k)) $ do
        putStr ("\x1b[0m" ++ "————— hevm coverage for ") -- Prefixed with color reset
        putStrLn (k ++ " —————")
        putStrLn ""
        forM_ vs $ \(n, bs) -> do
          case ByteString.find (\x -> x /= 0x9 && x /= 0x20 && x /= 0x7d) bs of
            Nothing -> putStr "\x1b[38;5;240m" -- Gray (Coverage status isn't relevant)
            Just _ ->
              case n of
                -1 -> putStr "\x1b[38;5;240m" -- Gray (Coverage status isn't relevant)
                0  -> putStr "\x1b[31m" -- Red (Uncovered)
                _  -> putStr "\x1b[32m" -- Green (Covered)
          Char8.putStrLn bs
        putStrLn ""
  mapM_ f (Map.toList (coverageReport dapp covs))

shouldPrintCoverage :: Maybe Text -> Text -> Bool
shouldPrintCoverage (Just covMatch) file = regexMatches covMatch file
shouldPrintCoverage Nothing file = not (isTestOrLib file)

isTestOrLib :: Text -> Bool
isTestOrLib file = T.isSuffixOf ".t.sol" file || areAnyPrefixOf ["src/test/", "src/tests/", "lib/"] file

areAnyPrefixOf :: [Text] -> Text -> Bool
areAnyPrefixOf prefixes t = any (flip T.isPrefixOf t) prefixes

launchExec :: Command Options.Unwrapped -> IO ()
launchExec cmd = do
  dapp <- getSrcInfo cmd
  vm <- vmFromCommand cmd
  -- TODO: we shouldn't need solvers to execute this code
  withSolvers Z3 0 Nothing $ \solvers -> do
    case optsMode cmd of
      Run -> do
        vm' <- EVM.Stepper.interpret (EVM.Fetch.oracle solvers rpcinfo) vm EVM.Stepper.runFully
        when cmd.trace $ T.hPutStr stderr (showTraceTree dapp vm')
        case vm'.result of
          Just (VMFailure (Revert msg)) -> do
            let res = case msg of
                        ConcreteBuf bs -> bs
                        _ -> "<symbolic>"
            putStrLn $ "Revert: " <> (show $ ByteStringS res)
            exitWith (ExitFailure 2)
          Just (VMFailure err) -> do
            putStrLn $ "Error: " <> show err
            exitWith (ExitFailure 2)
          Just (Unfinished p) -> do
            putStrLn $ "Could not continue execution: " <> show p
            exitWith (ExitFailure 2)
          Just (VMSuccess buf) -> do
            let msg = case buf of
                  ConcreteBuf msg' -> msg'
                  _ -> "<symbolic>"
            print $ "Return: " <> (show $ ByteStringS msg)
            case cmd.state of
              Nothing -> pure ()
              Just path ->
                Git.saveFacts (Git.RepoAt path) (Facts.vmFacts vm')
            case cmd.cache of
              Nothing -> pure ()
              Just path ->
                Git.saveFacts (Git.RepoAt path) (Facts.cacheFacts vm'.cache)
          _ ->
            error "Internal error: no EVM result"

      Debug -> void $ TTY.runFromVM solvers rpcinfo Nothing dapp vm
      --JsonTrace -> void $ execStateT (interpretWithTrace fetcher EVM.Stepper.runFully) vm
      _ -> error "TODO"
     where block = maybe EVM.Fetch.Latest EVM.Fetch.BlockNumber cmd.block
           rpcinfo = (,) block <$> cmd.rpc

-- | Creates a (concrete) VM from command line options
vmFromCommand :: Command Options.Unwrapped -> IO VM
vmFromCommand cmd = do
  withCache <- applyCache (cmd.state, cmd.cache)

  (miner,ts,baseFee,blockNum,prevRan) <- case cmd.rpc of
    Nothing -> return (0,Lit 0,0,0,0)
    Just url -> EVM.Fetch.fetchBlockFrom block url >>= \case
      Nothing -> error "Could not fetch block"
      Just Block{..} -> return ( coinbase
                                   , timestamp
                                   , baseFee
                                   , number
                                   , prevRandao
                                   )

  contract <- case (cmd.rpc, cmd.address, cmd.code) of
    (Just url, Just addr', Just c) -> do
      EVM.Fetch.fetchContractFrom block url addr' >>= \case
        Nothing ->
          error $ "contract not found: " <> show address
        Just contract ->
          -- if both code and url is given,
          -- fetch the contract and overwrite the code
          return $
            initialContract  (mkCode $ hexByteString "--code" $ strip0x c)
              & set #balance  (contract.balance)
              & set #nonce    (contract.nonce)
              & set #external (contract.external)

    (Just url, Just addr', Nothing) ->
      EVM.Fetch.fetchContractFrom block url addr' >>= \case
        Nothing ->
          error $ "contract not found: " <> show address
        Just contract -> return contract

    (_, _, Just c)  ->
      return $
        initialContract (mkCode $ hexByteString "--code" $ strip0x c)

    (_, _, Nothing) ->
      error "must provide at least (rpc + address) or code"

  let ts' = case maybeLitWord ts of
        Just t -> t
        Nothing -> error "unexpected symbolic timestamp when executing vm test"

  return $ EVM.Transaction.initTx $ withCache (vm0 baseFee miner ts' blockNum prevRan contract)
    where
        block   = maybe EVM.Fetch.Latest EVM.Fetch.BlockNumber cmd.block
        value   = word (.value) 0
        caller  = addr (.caller) 0
        origin  = addr (.origin) 0
        calldata = ConcreteBuf $ bytes (.calldata) ""
        decipher = hexByteString "bytes" . strip0x
        mkCode bs = if cmd.create
                    then InitCode bs mempty
                    else RuntimeCode (ConcreteRuntimeCode bs)
        address = if cmd.create
              then addr (.address) (createAddress origin (word (.nonce) 0))
              else addr (.address) 0xacab

<<<<<<< HEAD
        vm0 baseFee miner ts blockNum prevRan c = makeVm $ VMOpts
          { contract      = c
          , calldata      = (calldata, [])
          , value         = Lit value
          , address       = address
          , caller        = litAddr caller
          , origin        = origin
          , gas           = word64 (.gas) 0xffffffffffffffff
          , baseFee       = baseFee
          , priorityFee   = word (.priorityFee) 0
          , gaslimit      = word64 (.gaslimit) 0xffffffffffffffff
          , coinbase      = addr (.coinbase) miner
          , number        = word (.number) blockNum
          , timestamp     = Lit $ word (.timestamp) ts
          , blockGaslimit = word64 (.gaslimit) 0xffffffffffffffff
          , gasprice      = word (.gasprice) 0
          , maxCodeSize   = word (.maxcodesize) 0xffffffff
          , prevRandao    = word (.prevRandao) prevRan
          , schedule      = FeeSchedule.berlin
          , chainId       = word (.chainid) 1
          , create        = (.create) cmd
          , storageBase   = Types.Concrete
          , txAccessList  = mempty -- TODO: support me soon
          , allowFFI      = False
=======
        vm0 baseFee miner ts blockNum prevRan c = EVM.makeVm $ EVM.VMOpts
          { contract       = c
          , calldata       = (calldata, [])
          , value          = Lit value
          , address        = address
          , caller         = litAddr caller
          , origin         = origin
          , gas            = word64 (.gas) 0xffffffffffffffff
          , baseFee        = baseFee
          , priorityFee    = word (.priorityFee) 0
          , gaslimit       = word64 (.gaslimit) 0xffffffffffffffff
          , coinbase       = addr (.coinbase) miner
          , number         = word (.number) blockNum
          , timestamp      = Lit $ word (.timestamp) ts
          , blockGaslimit  = word64 (.gaslimit) 0xffffffffffffffff
          , gasprice       = word (.gasprice) 0
          , maxCodeSize    = word (.maxcodesize) 0xffffffff
          , prevRandao     = word (.prevRandao) prevRan
          , schedule       = FeeSchedule.berlin
          , chainId        = word (.chainid) 1
          , create         = (.create) cmd
          , initialStorage = EmptyStore
          , txAccessList   = mempty -- TODO: support me soon
          , allowFFI       = False
>>>>>>> c66e8830
          }
        word f def = fromMaybe def (f cmd)
        word64 f def = fromMaybe def (f cmd)
        addr f def = fromMaybe def (f cmd)
        bytes f def = maybe def decipher (f cmd)

symvmFromCommand :: Command Options.Unwrapped -> (Expr Buf, [Prop]) -> IO (VM)
symvmFromCommand cmd calldata = do
  (miner,blockNum,baseFee,prevRan) <- case cmd.rpc of
    Nothing -> return (0,0,0,0)
    Just url -> EVM.Fetch.fetchBlockFrom block url >>= \case
      Nothing -> error "Could not fetch block"
      Just Block{..} -> return ( coinbase
                                   , number
                                   , baseFee
                                   , prevRandao
                                   )

  let
    caller = Caller 0
    ts = maybe Timestamp Lit cmd.timestamp
    callvalue = maybe (CallValue 0) Lit cmd.value
  -- TODO: rework this, ConcreteS not needed anymore
  let store = maybe AbstractStore parseInitialStorage (cmd.initialStorage)
  withCache <- applyCache (cmd.state, cmd.cache)

  contract <- case (cmd.rpc, cmd.address, cmd.code) of
    (Just url, Just addr', _) ->
      EVM.Fetch.fetchContractFrom block url addr' >>= \case
        Nothing ->
          error "contract not found."
        Just contract' -> return contract''
          where
            contract'' = case cmd.code of
              Nothing -> contract'
              -- if both code and url is given,
              -- fetch the contract and overwrite the code
              Just c -> initialContract (mkCode $ decipher c)
                        -- TODO: fix this
                        -- & set EVM.origStorage (view EVM.origStorage contract')
                        & set #balance     (contract'.balance)
                        & set #nonce       (contract'.nonce)
                        & set #external    (contract'.external)

    (_, _, Just c)  ->
      return (initialContract . mkCode $ decipher c)
    (_, _, Nothing) ->
      error "must provide at least (rpc + address) or code"

  return $ (EVM.Transaction.initTx $ withCache $ vm0 baseFee miner ts blockNum prevRan calldata callvalue caller contract)
    & set (#env % #storage) store

  where
    decipher = hexByteString "bytes" . strip0x
    block   = maybe EVM.Fetch.Latest EVM.Fetch.BlockNumber cmd.block
    origin  = addr (.origin) 0
    mkCode bs = if cmd.create
                   then InitCode bs mempty
                   else RuntimeCode (ConcreteRuntimeCode bs)
    address = if cmd.create
          then addr (.address) (createAddress origin (word (.nonce) 0))
          else addr (.address) 0xacab
<<<<<<< HEAD
    vm0 baseFee miner ts blockNum prevRan cd callvalue caller c = makeVm $ VMOpts
      { contract      = c
      , calldata      = cd
      , value         = callvalue
      , address       = address
      , caller        = caller
      , origin        = origin
      , gas           = word64 (.gas) 0xffffffffffffffff
      , gaslimit      = word64 (.gaslimit) 0xffffffffffffffff
      , baseFee       = baseFee
      , priorityFee   = word (.priorityFee) 0
      , coinbase      = addr (.coinbase) miner
      , number        = word (.number) blockNum
      , timestamp     = ts
      , blockGaslimit = word64 (.gaslimit) 0xffffffffffffffff
      , gasprice      = word (.gasprice) 0
      , maxCodeSize   = word (.maxcodesize) 0xffffffff
      , prevRandao    = word (.prevRandao) prevRan
      , schedule      = FeeSchedule.berlin
      , chainId       = word (.chainid) 1
      , create        = (.create) cmd
      , storageBase   = Types.Symbolic
      , txAccessList  = mempty
      , allowFFI      = False
=======
    vm0 baseFee miner ts blockNum prevRan cd callvalue caller c = EVM.makeVm $ EVM.VMOpts
      { contract       = c
      , calldata       = cd
      , value          = callvalue
      , address        = address
      , caller         = caller
      , origin         = origin
      , gas            = word64 (.gas) 0xffffffffffffffff
      , gaslimit       = word64 (.gaslimit) 0xffffffffffffffff
      , baseFee        = baseFee
      , priorityFee    = word (.priorityFee) 0
      , coinbase       = addr (.coinbase) miner
      , number         = word (.number) blockNum
      , timestamp      = ts
      , blockGaslimit  = word64 (.gaslimit) 0xffffffffffffffff
      , gasprice       = word (.gasprice) 0
      , maxCodeSize    = word (.maxcodesize) 0xffffffff
      , prevRandao     = word (.prevRandao) prevRan
      , schedule       = FeeSchedule.berlin
      , chainId        = word (.chainid) 1
      , create         = (.create) cmd
      , initialStorage = maybe AbstractStore parseInitialStorage (cmd.initialStorage)
      , txAccessList   = mempty
      , allowFFI       = False
>>>>>>> c66e8830
      }
    word f def = fromMaybe def (f cmd)
    addr f def = fromMaybe def (f cmd)
    word64 f def = fromMaybe def (f cmd)

parseInitialStorage :: InitialStorage -> Expr Storage
parseInitialStorage = \case
  Empty -> EmptyStore
  Concrete s -> ConcreteStore (Map.fromList $ fmap (second Map.fromList) s)
  Abstract -> AbstractStore<|MERGE_RESOLUTION|>--- conflicted
+++ resolved
@@ -5,10 +5,6 @@
 
 module Main where
 
-<<<<<<< HEAD
-=======
-import qualified EVM
->>>>>>> c66e8830
 import EVM.Concrete (createAddress)
 import EVM (initialContract, makeVm)
 import qualified EVM.FeeSchedule as FeeSchedule
@@ -22,15 +18,9 @@
 import qualified EVM.TTY as TTY
 import EVM.Solidity
 import EVM.Expr (litAddr)
-<<<<<<< HEAD
-import EVM.Types hiding (word, StorageBase(..))
-import qualified EVM.Types as Types
+import EVM.Types hiding (word)
 import EVM.Format (hexByteString, strip0x)
-import EVM.UnitTest (UnitTestOptions, coverageReport, coverageForUnitTestContract, getParametersFromEnvironmentVariables, dappTest)
-=======
-import EVM.Types hiding (word)
 import EVM.UnitTest (UnitTestOptions, coverageReport, coverageForUnitTestContract, getParametersFromEnvironmentVariables, unitTest)
->>>>>>> c66e8830
 import EVM.Dapp (findUnitTests, dappInfo, DappInfo, emptyDapp)
 import GHC.Natural
 import EVM.Format (showTraceTree, formatExpr)
@@ -596,7 +586,6 @@
               then addr (.address) (createAddress origin (word (.nonce) 0))
               else addr (.address) 0xacab
 
-<<<<<<< HEAD
         vm0 baseFee miner ts blockNum prevRan c = makeVm $ VMOpts
           { contract      = c
           , calldata      = (calldata, [])
@@ -618,35 +607,9 @@
           , schedule      = FeeSchedule.berlin
           , chainId       = word (.chainid) 1
           , create        = (.create) cmd
-          , storageBase   = Types.Concrete
+          , initialStorage = EmptyStore
           , txAccessList  = mempty -- TODO: support me soon
           , allowFFI      = False
-=======
-        vm0 baseFee miner ts blockNum prevRan c = EVM.makeVm $ EVM.VMOpts
-          { contract       = c
-          , calldata       = (calldata, [])
-          , value          = Lit value
-          , address        = address
-          , caller         = litAddr caller
-          , origin         = origin
-          , gas            = word64 (.gas) 0xffffffffffffffff
-          , baseFee        = baseFee
-          , priorityFee    = word (.priorityFee) 0
-          , gaslimit       = word64 (.gaslimit) 0xffffffffffffffff
-          , coinbase       = addr (.coinbase) miner
-          , number         = word (.number) blockNum
-          , timestamp      = Lit $ word (.timestamp) ts
-          , blockGaslimit  = word64 (.gaslimit) 0xffffffffffffffff
-          , gasprice       = word (.gasprice) 0
-          , maxCodeSize    = word (.maxcodesize) 0xffffffff
-          , prevRandao     = word (.prevRandao) prevRan
-          , schedule       = FeeSchedule.berlin
-          , chainId        = word (.chainid) 1
-          , create         = (.create) cmd
-          , initialStorage = EmptyStore
-          , txAccessList   = mempty -- TODO: support me soon
-          , allowFFI       = False
->>>>>>> c66e8830
           }
         word f def = fromMaybe def (f cmd)
         word64 f def = fromMaybe def (f cmd)
@@ -709,7 +672,6 @@
     address = if cmd.create
           then addr (.address) (createAddress origin (word (.nonce) 0))
           else addr (.address) 0xacab
-<<<<<<< HEAD
     vm0 baseFee miner ts blockNum prevRan cd callvalue caller c = makeVm $ VMOpts
       { contract      = c
       , calldata      = cd
@@ -731,35 +693,9 @@
       , schedule      = FeeSchedule.berlin
       , chainId       = word (.chainid) 1
       , create        = (.create) cmd
-      , storageBase   = Types.Symbolic
+      , initialStorage = maybe AbstractStore parseInitialStorage (cmd.initialStorage)
       , txAccessList  = mempty
       , allowFFI      = False
-=======
-    vm0 baseFee miner ts blockNum prevRan cd callvalue caller c = EVM.makeVm $ EVM.VMOpts
-      { contract       = c
-      , calldata       = cd
-      , value          = callvalue
-      , address        = address
-      , caller         = caller
-      , origin         = origin
-      , gas            = word64 (.gas) 0xffffffffffffffff
-      , gaslimit       = word64 (.gaslimit) 0xffffffffffffffff
-      , baseFee        = baseFee
-      , priorityFee    = word (.priorityFee) 0
-      , coinbase       = addr (.coinbase) miner
-      , number         = word (.number) blockNum
-      , timestamp      = ts
-      , blockGaslimit  = word64 (.gaslimit) 0xffffffffffffffff
-      , gasprice       = word (.gasprice) 0
-      , maxCodeSize    = word (.maxcodesize) 0xffffffff
-      , prevRandao     = word (.prevRandao) prevRan
-      , schedule       = FeeSchedule.berlin
-      , chainId        = word (.chainid) 1
-      , create         = (.create) cmd
-      , initialStorage = maybe AbstractStore parseInitialStorage (cmd.initialStorage)
-      , txAccessList   = mempty
-      , allowFFI       = False
->>>>>>> c66e8830
       }
     word f def = fromMaybe def (f cmd)
     addr f def = fromMaybe def (f cmd)
