--- conflicted
+++ resolved
@@ -134,13 +134,8 @@
                    }
 
 -- | Top level CLI endpoint for dapp-test
-<<<<<<< HEAD
 dappTest :: UnitTestOptions -> String -> Maybe String -> IO Bool
-dappTest opts solcFile cache = do
-=======
-dappTest :: UnitTestOptions -> SolverGroup -> String -> Maybe String -> IO Bool
-dappTest opts solvers solcFile cache' = do
->>>>>>> 17734668
+dappTest opts solcFile cache' = do
   out <- liftIO $ readSolc solcFile
   case out of
     Just (contractMap, _) -> do
