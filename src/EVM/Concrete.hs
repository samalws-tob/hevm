{-# Language DataKinds #-}

module EVM.Concrete where

<<<<<<< HEAD
import Prelude hiding (Word)

=======
import EVM.RLP
>>>>>>> 211fff90
import EVM.Types
import EVM.RLP

import Data.Bits (Bits(..), shiftR)
import Data.ByteString (ByteString, (!?))
import Data.ByteString qualified as BS
import Data.Maybe (fromMaybe)
import Data.Word (Word8)
import Witch (unsafeInto)

wordAt :: Int -> ByteString -> W256
wordAt i bs =
  word (padRight 32 (BS.drop i bs))

readByteOrZero :: Int -> ByteString -> Word8
readByteOrZero i bs = fromMaybe 0 (bs !? i)

byteStringSliceWithDefaultZeroes :: Int -> Int -> ByteString -> ByteString
byteStringSliceWithDefaultZeroes offset size bs =
  if size == 0
  then ""
  -- else if offset > BS.length bs
  -- then BS.replicate size 0
  -- todo: this ^^ should work, investigate why it causes more GST fails
  else
    let bs' = BS.take size (BS.drop offset bs)
    in bs' <> BS.replicate (size - BS.length bs') 0


sliceMemory :: W256 -> W256 -> ByteString -> ByteString
sliceMemory o s =
  byteStringSliceWithDefaultZeroes (unsafeInto o) (unsafeInto s)

writeMemory :: ByteString -> W256 -> W256 -> W256 -> ByteString -> ByteString
writeMemory bs1 n src dst bs0 =
  let
    (a, b) = BS.splitAt (unsafeInto dst) bs0
    a'     = BS.replicate (unsafeInto dst - BS.length a) 0
    -- sliceMemory should work for both cases, but we are using 256 bit
    -- words, whereas ByteString is only defined up to 64 bit. For large n,
    -- src, dst this will cause problems (often in GeneralStateTests).
    -- Later we could reimplement ByteString for 256 bit arguments.
    c      = if src > unsafeInto (BS.length bs1)
             then BS.replicate (unsafeInto n) 0
             else sliceMemory src n bs1
    b'     = BS.drop (unsafeInto n) b
  in
    a <> a' <> c <> b'

-- Copied from the standard library just to get specialization.
-- We also use bit operations instead of modulo and multiply.
-- (This operation was significantly slow.)
(^) :: W256 -> W256 -> W256
x0 ^ y0 | y0 < 0    = errorWithoutStackTrace "Negative exponent"
        | y0 == 0   = 1
        | otherwise = f x0 y0
    where
          f x y | not (testBit y 0) = f (x * x) (y `shiftR` 1)
                | y == 1      = x
                | otherwise   = g (x * x) ((y - 1) `shiftR` 1) x
          g x y z | not (testBit y 0) = g (x * x) (y `shiftR` 1) z
                  | y == 1      = x * z
                  | otherwise   = g (x * x) ((y - 1) `shiftR` 1) (x * z)

<<<<<<< HEAD
createAddress :: Addr -> W64 -> Expr EAddr
createAddress a n = LitAddr . num . keccak' . rlpList $ [rlpAddrFull a, rlpWord256 (num n)]

create2Address :: Addr -> W256 -> ByteString -> Expr EAddr
create2Address a s b = LitAddr $ num $ keccak' $ mconcat
=======
createAddress :: Addr -> W256 -> Addr
createAddress a n = unsafeInto $ keccak' $ rlpList [rlpAddrFull a, rlpWord256 n]

create2Address :: Addr -> W256 -> ByteString -> Addr
create2Address a s b = unsafeInto $ keccak' $ mconcat
>>>>>>> 211fff90
  [BS.singleton 0xff, word160Bytes a, word256Bytes s, word256Bytes $ keccak' b]<|MERGE_RESOLUTION|>--- conflicted
+++ resolved
@@ -2,21 +2,16 @@
 
 module EVM.Concrete where
 
-<<<<<<< HEAD
 import Prelude hiding (Word)
-
-=======
 import EVM.RLP
->>>>>>> 211fff90
 import EVM.Types
-import EVM.RLP
 
 import Data.Bits (Bits(..), shiftR)
 import Data.ByteString (ByteString, (!?))
 import Data.ByteString qualified as BS
 import Data.Maybe (fromMaybe)
 import Data.Word (Word8)
-import Witch (unsafeInto)
+import Witch (unsafeInto, into)
 
 wordAt :: Int -> ByteString -> W256
 wordAt i bs =
@@ -29,9 +24,6 @@
 byteStringSliceWithDefaultZeroes offset size bs =
   if size == 0
   then ""
-  -- else if offset > BS.length bs
-  -- then BS.replicate size 0
-  -- todo: this ^^ should work, investigate why it causes more GST fails
   else
     let bs' = BS.take size (BS.drop offset bs)
     in bs' <> BS.replicate (size - BS.length bs') 0
@@ -72,17 +64,9 @@
                   | y == 1      = x * z
                   | otherwise   = g (x * x) ((y - 1) `shiftR` 1) (x * z)
 
-<<<<<<< HEAD
 createAddress :: Addr -> W64 -> Expr EAddr
-createAddress a n = LitAddr . num . keccak' . rlpList $ [rlpAddrFull a, rlpWord256 (num n)]
+createAddress a n = LitAddr . unsafeInto . keccak' . rlpList $ [rlpAddrFull a, rlpWord256 (into n)]
 
 create2Address :: Addr -> W256 -> ByteString -> Expr EAddr
-create2Address a s b = LitAddr $ num $ keccak' $ mconcat
-=======
-createAddress :: Addr -> W256 -> Addr
-createAddress a n = unsafeInto $ keccak' $ rlpList [rlpAddrFull a, rlpWord256 n]
-
-create2Address :: Addr -> W256 -> ByteString -> Addr
-create2Address a s b = unsafeInto $ keccak' $ mconcat
->>>>>>> 211fff90
+create2Address a s b = LitAddr $ unsafeInto $ keccak' $ mconcat
   [BS.singleton 0xff, word160Bytes a, word256Bytes s, word256Bytes $ keccak' b]