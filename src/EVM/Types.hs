--- conflicted
+++ resolved
@@ -168,15 +168,9 @@
 
   -- control flow
 
-<<<<<<< HEAD
-  Partial        :: [Prop] -> PartialExec -> Expr End
-  Failure        :: [Prop] -> EvmError -> Expr End
-  Success        :: [Prop] -> Expr Buf -> Map (Expr EAddr) (Expr EContract) -> Expr End
-=======
   Partial        :: [Prop] -> Traces -> PartialExec -> Expr End
   Failure        :: [Prop] -> Traces -> EvmError -> Expr End
-  Success        :: [Prop] -> Traces -> Expr Buf -> Expr Storage -> Expr End
->>>>>>> dbe984a9
+  Success        :: [Prop] -> Traces -> Expr Buf -> Map (Expr EAddr) (Expr EContract) -> Expr End
   ITE            :: Expr EWord -> Expr End -> Expr End -> Expr End
 
   -- integers
@@ -716,12 +710,7 @@
   , codeOps     :: V.Vector (Int, Op)
   , external    :: Bool
   }
-<<<<<<< HEAD
   deriving (Show, Eq, Ord)
-
-=======
-  deriving (Eq, Ord, Show)
->>>>>>> dbe984a9
 
 
 -- Bytecode Representations ------------------------------------------------------------------------
