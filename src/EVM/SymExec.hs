{-# LANGUAGE DataKinds #-}
{-# LANGUAGE DeriveAnyClass #-}

module EVM.SymExec where

import Control.Concurrent.Async (concurrently, mapConcurrently)
import Control.Concurrent.Spawn (parMapIO, pool)
import Control.Concurrent.STM (atomically, TVar, readTVarIO, readTVar, newTVarIO, writeTVar)
import Control.Monad.Operational qualified as Operational
import Control.Monad.State.Strict
import Data.Bifunctor (second)
import Data.ByteString (ByteString)
import Data.ByteString qualified as BS
import Data.Containers.ListUtils (nubOrd)
import Data.DoubleWord (Word256)
import Data.List (foldl', sortBy)
import Data.Maybe (fromMaybe, mapMaybe)
import Data.Map.Strict (Map)
import Data.Map.Strict qualified as Map
import Data.Map.Merge.Strict qualified as Map
import Data.Set (Set, isSubsetOf, size)
import Data.Set qualified as Set
import Data.Text (Text)
import Data.Text qualified as T
import Data.Text.IO qualified as T
import Data.Text.Lazy qualified as TL
import Data.Text.Lazy.IO qualified as TL
import Data.Tree.Zipper qualified as Zipper
import Data.Tuple (swap)
import EVM (makeVm, abstractContract, getCodeLocation, isValidJumpDest)
import EVM.Exec
import EVM.Fetch qualified as Fetch
import EVM.ABI
import EVM.Expr qualified as Expr
import EVM.Format (formatExpr, formatPartial)
import EVM.SMT (SMTCex(..), SMT2(..), assertProps, formatSMT2)
import EVM.SMT qualified as SMT
import EVM.Solvers
import EVM.Stepper (Stepper)
import EVM.Stepper qualified as Stepper
import EVM.Traversals
import EVM.Types
import EVM.FeeSchedule qualified as FeeSchedule
import EVM.Format (indent, formatBinary)
import GHC.Conc (getNumProcessors)
import GHC.Generics (Generic)
import Optics.Core
import Options.Generic (ParseField, ParseFields, ParseRecord)
import Witch (into, unsafeInto)

-- | A method name, and the (ordered) types of it's arguments
data Sig = Sig Text [AbiType]

data LoopHeuristic
  = Naive
  | StackBased
  deriving (Eq, Show, Read, ParseField, ParseFields, ParseRecord, Generic)

data ProofResult a b c = Qed a | Cex b | Timeout c
  deriving (Show, Eq)
type VerifyResult = ProofResult () (Expr End, SMTCex) (Expr End)
type EquivResult = ProofResult () (SMTCex) ()

isTimeout :: ProofResult a b c -> Bool
isTimeout (Timeout _) = True
isTimeout _ = False

isCex :: ProofResult a b c -> Bool
isCex (Cex _) = True
isCex _ = False

isQed :: ProofResult a b c -> Bool
isQed (Qed _) = True
isQed _ = False

data VeriOpts = VeriOpts
  { simp :: Bool
  , debug :: Bool
  , maxIter :: Maybe Integer
  , askSmtIters :: Integer
  , loopHeuristic :: LoopHeuristic
  , rpcInfo :: Fetch.RpcInfo
  }
  deriving (Eq, Show)

defaultVeriOpts :: VeriOpts
defaultVeriOpts = VeriOpts
  { simp = True
  , debug = False
  , maxIter = Nothing
  , askSmtIters = 1
  , loopHeuristic = StackBased
  , rpcInfo = Nothing
  }

rpcVeriOpts :: (Fetch.BlockNumber, Text) -> VeriOpts
rpcVeriOpts info = defaultVeriOpts { rpcInfo = Just info }

debugVeriOpts :: VeriOpts
debugVeriOpts = defaultVeriOpts { debug = True }

extractCex :: VerifyResult -> Maybe (Expr End, SMTCex)
extractCex (Cex c) = Just c
extractCex _ = Nothing

bool :: Expr EWord -> Prop
bool e = POr (PEq e (Lit 1)) (PEq e (Lit 0))

-- | Abstract calldata argument generation
symAbiArg :: Text -> AbiType -> CalldataFragment
symAbiArg name = \case
  AbiUIntType n ->
    if n `mod` 8 == 0 && n <= 256
    then let v = Var name in St [Expr.inRange n v] v
    else internalError "bad type"
  AbiIntType n ->
    if n `mod` 8 == 0 && n <= 256
    -- TODO: is this correct?
    then let v = Var name in St [Expr.inRange n v] v
    else internalError "bad type"
  AbiBoolType -> let v = Var name in St [bool v] v
  AbiAddressType -> St [] (WAddr (SymAddr name))
  AbiBytesType n ->
    if n > 0 && n <= 32
    then let v = Var name in St [Expr.inRange (n * 8) v] v
    else internalError "bad type"
  AbiArrayType sz tp ->
    Comp $ fmap (\n -> symAbiArg (name <> n) tp) [T.pack (show n) | n <- [0..sz-1]]
  t -> internalError $ "TODO: symbolic abi encoding for " <> show t

data CalldataFragment
  = St [Prop] (Expr EWord)
  | Dy [Prop] (Expr EWord) (Expr Buf)
  | Comp [CalldataFragment]
  deriving (Show, Eq)

-- | Generates calldata matching given type signature, optionally specialized
-- with concrete arguments.
-- Any argument given as "<symbolic>" or omitted at the tail of the list are
-- kept symbolic.
symCalldata :: Text -> [AbiType] -> [String] -> Expr Buf -> (Expr Buf, [Prop])
symCalldata sig typesignature concreteArgs base =
  let
    args = concreteArgs <> replicate (length typesignature - length concreteArgs) "<symbolic>"
    mkArg :: AbiType -> String -> Int -> CalldataFragment
    mkArg typ "<symbolic>" n = symAbiArg (T.pack $ "arg" <> show n) typ
    mkArg typ arg _ =
      case makeAbiValue typ arg of
        AbiUInt _ w -> St [] . Lit . into $ w
        AbiInt _ w -> St [] . Lit . unsafeInto $ w
        AbiAddress w -> St [] . Lit . into $ w
        AbiBool w -> St [] . Lit $ if w then 1 else 0
        _ -> internalError "TODO"
    calldatas = zipWith3 mkArg typesignature args [1..]
    (cdBuf, props) = combineFragments calldatas base
    withSelector = writeSelector cdBuf sig
    sizeConstraints
      = (Expr.bufLength withSelector .>= cdLen calldatas)
      .&& (Expr.bufLength withSelector .< (Lit (2 ^ (64 :: Integer))))
  in (withSelector, sizeConstraints : props)

cdLen :: [CalldataFragment] -> Expr EWord
cdLen = go (Lit 4)
  where
    go acc = \case
      [] -> acc
      (hd:tl) -> case hd of
                   St _ _ -> go (Expr.add acc (Lit 32)) tl
                   _ -> internalError "unsupported"

writeSelector :: Expr Buf -> Text -> Expr Buf
writeSelector buf sig =
  writeSel (Lit 0) $ writeSel (Lit 1) $ writeSel (Lit 2) $ writeSel (Lit 3) buf
  where
    sel = ConcreteBuf $ selector sig
    writeSel idx = Expr.writeByte idx (Expr.readByte idx sel)

combineFragments :: [CalldataFragment] -> Expr Buf -> (Expr Buf, [Prop])
combineFragments fragments base = go (Lit 4) fragments (base, [])
  where
    go :: Expr EWord -> [CalldataFragment] -> (Expr Buf, [Prop]) -> (Expr Buf, [Prop])
    go _ [] acc = acc
    go idx (f:rest) (buf, ps) =
      case f of
        St p w -> go (Expr.add idx (Lit 32)) rest (Expr.writeWord idx w buf, p <> ps)
        s -> internalError $ "unsupported cd fragment: " <> show s


abstractVM
  :: (Expr Buf, [Prop])
  -> ByteString
  -> Maybe Precondition
<<<<<<< HEAD
  -> VM
abstractVM cd contractCode maybepre = finalVm
  where
    value = TxValue
    code = RuntimeCode (ConcreteRuntimeCode contractCode)
    vm = loadSymVM code value cd
=======
  -> Expr Storage
  -> Bool
  -> VM
abstractVM cd contractCode maybepre store create = finalVm
  where
    caller = Caller 0
    value = CallValue 0
    code = if create then InitCode contractCode mempty
           else RuntimeCode (ConcreteRuntimeCode contractCode)
    vm' = loadSymVM code store caller value  (if create then mempty else cd)  create
>>>>>>> b234df0e
    precond = case maybepre of
                Nothing -> []
                Just p -> [p vm]
    finalVm = vm & over #constraints (<> precond)

loadSymVM
  :: ContractCode
  -> Expr EWord
  -> (Expr Buf, [Prop])
  -> Bool
  -> VM
<<<<<<< HEAD
loadSymVM x callvalue cd =
=======
loadSymVM x initStore addr callvalue cd create =
>>>>>>> b234df0e
  (makeVm $ VMOpts
    { contract = abstractContract x (SymAddr "entrypoint")
    , calldata = cd
    , value = callvalue
    , baseState = AbstractBase
    , address = SymAddr "entrypoint"
    , caller = SymAddr "caller"
    , origin = SymAddr "origin"
    , coinbase = SymAddr "coinbase"
    , number = 0
    , timestamp = Lit 0
    , blockGaslimit = 0
    , gasprice = 0
    , prevRandao = 42069
    , gas = 0xffffffffffffffff
    , gaslimit = 0xffffffffffffffff
    , baseFee = 0
    , priorityFee = 0
    , maxCodeSize = 0xffffffff
    , schedule = FeeSchedule.berlin
    , chainId = 1
    , create = create
    , txAccessList = mempty
    , allowFFI = False
    })

-- | Interpreter which explores all paths at branching points. Returns an
-- 'Expr End' representing the possible executions.
interpret
  :: Fetch.Fetcher
  -> Maybe Integer -- max iterations
  -> Integer -- ask smt iterations
  -> LoopHeuristic
  -> VM
  -> Stepper (Expr End)
  -> IO (Expr End)
interpret fetcher maxIter askSmtIters heuristic vm =
  eval . Operational.view
  where
  eval
    :: Operational.ProgramView Stepper.Action (Expr End)
    -> IO (Expr End)

  eval (Operational.Return x) = pure x

  eval (action Operational.:>>= k) =
    case action of
      Stepper.Exec -> do
        let (r, vm') = runState exec vm
        interpret fetcher maxIter askSmtIters heuristic vm' (k r)
      Stepper.IOAct q -> do
        r <- q
        interpret fetcher maxIter askSmtIters heuristic vm (k r)
      Stepper.Ask (PleaseChoosePath cond continue) -> do
        (a, b) <- concurrently
          (let (ra, vma) = runState (continue True) vm { result = Nothing }
           in interpret fetcher maxIter askSmtIters heuristic vma (k ra))
          (let (rb, vmb) = runState (continue False) vm { result = Nothing }
           in interpret fetcher maxIter askSmtIters heuristic vmb (k rb))
        pure $ ITE cond a b
      Stepper.Wait q -> do
        let performQuery = do
              m <- liftIO (fetcher q)
              let (r, vm') = runState m vm
              interpret fetcher maxIter askSmtIters heuristic vm' (k r)

        case q of
          PleaseAskSMT cond _ continue -> do
            case cond of
              -- is the condition concrete?
              Lit c ->
                -- have we reached max iterations, are we inside a loop?
                case (maxIterationsReached vm maxIter, isLoopHead heuristic vm) of
                  -- Yes. return a partial leaf
                  (Just _, Just True) ->
                    pure $ Partial vm.keccakEqs (Traces (Zipper.toForest vm.traces) vm.env.contracts) $ MaxIterationsReached vm.state.pc vm.state.contract
                  -- No. keep executing
                  _ ->
                    let (r, vm') = runState (continue (Case (c > 0))) vm
                    in interpret fetcher maxIter askSmtIters heuristic vm' (k r)

              -- the condition is symbolic
              _ ->
                -- are in we a loop, have we hit maxIters, have we hit askSmtIters?
                case (isLoopHead heuristic vm, askSmtItersReached vm askSmtIters, maxIterationsReached vm maxIter) of
                  -- we're in a loop and maxIters has been reached
                  (Just True, _, Just n) -> do
                    -- continue execution down the opposite branch than the one that
                    -- got us to this point and return a partial leaf for the other side
                    let (r, vm') = runState (continue (Case $ not n)) vm
                    a <- interpret fetcher maxIter askSmtIters heuristic vm' (k r)
                    pure $ ITE cond a (Partial vm.keccakEqs (Traces (Zipper.toForest vm.traces) vm.env.contracts) (MaxIterationsReached vm.state.pc vm.state.contract))
                  -- we're in a loop and askSmtIters has been reached
                  (Just True, True, _) ->
                    -- ask the smt solver about the loop condition
                    performQuery
                  -- otherwise just try both branches and don't ask the solver
                  _ ->
                    let (r, vm') = runState (continue EVM.Types.Unknown) vm
                    in interpret fetcher maxIter askSmtIters heuristic vm' (k r)

          _ -> performQuery

      Stepper.EVM m -> do
        let (r, vm') = runState m vm
        interpret fetcher maxIter askSmtIters heuristic vm' (k r)

maxIterationsReached :: VM -> Maybe Integer -> Maybe Bool
maxIterationsReached _ Nothing = Nothing
maxIterationsReached vm (Just maxIter) =
  let codelocation = getCodeLocation vm
      (iters, _) = view (at codelocation % non (0, [])) vm.iterations
  in if unsafeInto maxIter <= iters
     then Map.lookup (codelocation, iters - 1) vm.cache.path
     else Nothing

askSmtItersReached :: VM -> Integer -> Bool
askSmtItersReached vm askSmtIters = let
    codelocation = getCodeLocation vm
    (iters, _) = view (at codelocation % non (0, [])) vm.iterations
  in askSmtIters <= into iters

{- | Loop head detection heuristic

 The main thing we wish to differentiate between, are actual loop heads, and branch points inside of internal functions that are called multiple times.

 One way to do this is to observe that for internal functions, the compiler must always store a stack item representing the location that it must jump back to. If we compare the stack at the time of the previous visit, and the time of the current visit, and notice that this location has changed, then we can guess that the location is a jump point within an internal function instead of a loop (where such locations should be constant between iterations).

 This heuristic is not perfect, and can certainly be tricked, but should generally be good enough for most compiler generated and non pathological user generated loops.
 -}
isLoopHead :: LoopHeuristic -> VM -> Maybe Bool
isLoopHead Naive _ = Just True
isLoopHead StackBased vm = let
    loc = getCodeLocation vm
    oldIters = Map.lookup loc vm.iterations
    isValid (Lit wrd) = wrd <= unsafeInto (maxBound :: Int) && isValidJumpDest vm (unsafeInto wrd)
    isValid _ = False
  in case oldIters of
       Just (_, oldStack) -> Just $ filter isValid oldStack == filter isValid vm.state.stack
       Nothing -> Nothing

type Precondition = VM -> Prop
type Postcondition = VM -> Expr End -> Prop

checkAssert
  :: SolverGroup
  -> [Word256]
  -> ByteString
  -> Maybe Sig
  -> [String]
  -> VeriOpts
  -> IO (Expr End, [VerifyResult])
checkAssert solvers errs c signature' concreteArgs opts =
  verifyContract solvers c signature' concreteArgs opts Nothing (Just $ checkAssertions errs)

{- | Checks if an assertion violation has been encountered

  hevm recognises the following as an assertion violation:

  1. the invalid opcode (0xfe) (solc < 0.8)
  2. a revert with a reason of the form `abi.encodeWithSelector("Panic(uint256)", code)`, where code is one of the following (solc >= 0.8):
    - 0x00: Used for generic compiler inserted panics.
    - 0x01: If you call assert with an argument that evaluates to false.
    - 0x11: If an arithmetic operation results in underflow or overflow outside of an unchecked { ... } block.
    - 0x12; If you divide or modulo by zero (e.g. 5 / 0 or 23 % 0).
    - 0x21: If you convert a value that is too big or negative into an enum type.
    - 0x22: If you access a storage byte array that is incorrectly encoded.
    - 0x31: If you call .pop() on an empty array.
    - 0x32: If you access an array, bytesN or an array slice at an out-of-bounds or negative index (i.e. x[i] where i >= x.length or i < 0).
    - 0x41: If you allocate too much memory or create an array that is too large.
    - 0x51: If you call a zero-initialized variable of internal function type.

  see: https://docs.soliditylang.org/en/v0.8.6/control-structures.html?highlight=Panic#panic-via-assert-and-error-via-require
-}
checkAssertions :: [Word256] -> Postcondition
checkAssertions errs _ = \case
  Failure _ _ (Revert (ConcreteBuf msg)) -> PBool $ msg `notElem` (fmap panicMsg errs)
  Failure _ _ (Revert b) -> foldl' PAnd (PBool True) (fmap (PNeg . PEq b . ConcreteBuf . panicMsg) errs)
  _ -> PBool True

-- | By default hevm only checks for user-defined assertions
defaultPanicCodes :: [Word256]
defaultPanicCodes = [0x01]

allPanicCodes :: [Word256]
allPanicCodes = [0x00, 0x01, 0x11, 0x12, 0x21, 0x22, 0x31, 0x32, 0x41, 0x51]

-- | Produces the revert message for solc >=0.8 assertion violations
panicMsg :: Word256 -> ByteString
panicMsg err = selector "Panic(uint256)" <> encodeAbiValue (AbiUInt 256 err)

-- | Builds a buffer representing calldata from the provided method description
-- and concrete arguments
mkCalldata :: Maybe Sig -> [String] -> (Expr Buf, [Prop])
mkCalldata Nothing _ =
  ( AbstractBuf "txdata"
  -- assert that the length of the calldata is never more than 2^64
  -- this is way larger than would ever be allowed by the gas limit
  -- and avoids spurious counterexamples during abi decoding
  -- TODO: can we encode calldata as an array with a smaller length?
  , [Expr.bufLength (AbstractBuf "txdata") .< (Lit (2 ^ (64 :: Integer)))]
  )
mkCalldata (Just (Sig name types)) args =
  symCalldata name types args (AbstractBuf "txdata")

verifyContract
  :: SolverGroup
  -> ByteString
  -> Maybe Sig
  -> [String]
  -> VeriOpts
  -> Maybe Precondition
  -> Maybe Postcondition
  -> IO (Expr End, [VerifyResult])
<<<<<<< HEAD
verifyContract solvers theCode signature' concreteArgs opts maybepre maybepost =
  let preState = abstractVM (mkCalldata signature' concreteArgs) theCode maybepre
=======
verifyContract solvers theCode signature' concreteArgs opts initStore maybepre maybepost =
  let preState = abstractVM (mkCalldata signature' concreteArgs) theCode maybepre initStore False
>>>>>>> b234df0e
  in verify solvers opts preState maybepost

-- | Stepper that parses the result of Stepper.runFully into an Expr End
runExpr :: Stepper.Stepper (Expr End)
runExpr = do
  vm <- Stepper.runFully
  let asserts = vm.keccakEqs <> vm.constraints
      traces = Traces (Zipper.toForest vm.traces) vm.env.contracts
  pure $ case vm.result of
    Just (VMSuccess buf) -> Success asserts traces buf (fmap toEContract vm.env.contracts)
    Just (VMFailure e) -> Failure asserts traces e
    Just (Unfinished p) -> Partial asserts traces p
    _ -> internalError "vm in intermediate state after call to runFully"

toEContract :: Contract -> Expr EContract
toEContract c = C c.code c.storage c.balance c.nonce

-- | Converts a given top level expr into a list of final states and the
-- associated path conditions for each state.
flattenExpr :: Expr End -> [Expr End]
flattenExpr = go []
  where
    go :: [Prop] -> Expr End -> [Expr End]
    go pcs = \case
      ITE c t f -> go (PNeg ((PEq c (Lit 0))) : pcs) t <> go (PEq c (Lit 0) : pcs) f
      Success ps trace msg store -> [Success (ps <> pcs) trace msg store]
      Failure ps trace e -> [Failure (ps <> pcs) trace e]
      Partial ps trace p -> [Partial (ps <> pcs) trace p]
      GVar _ -> internalError "cannot flatten an Expr containing a GVar"

-- | Strips unreachable branches from a given expr
-- Returns a list of executed SMT queries alongside the reduced expression for debugging purposes
-- Note that the reduced expression loses information relative to the original
-- one if jump conditions are removed. This restriction can be removed once
-- Expr supports attaching knowledge to AST nodes.
-- Although this algorithm currently parallelizes nicely, it does not exploit
-- the incremental nature of the task at hand. Introducing support for
-- incremental queries might let us go even faster here.
-- TODO: handle errors properly
reachable :: SolverGroup -> Expr End -> IO ([SMT2], Expr End)
reachable solvers e = do
  res <- go [] e
  pure $ second (fromMaybe (internalError "no reachable paths found")) res
  where
    {-
       Walk down the tree and collect pcs.
       Dispatch a reachability query at each leaf.
       If reachable return the expr wrapped in a Just. If not return Nothing.
       When walking back up the tree drop unreachable subbranches.
    -}
    go :: [Prop] -> Expr End -> IO ([SMT2], Maybe (Expr End))
    go pcs = \case
      ITE c t f -> do
        (tres, fres) <- concurrently
          (go (PEq (Lit 1) c : pcs) t)
          (go (PEq (Lit 0) c : pcs) f)
        let subexpr = case (snd tres, snd fres) of
              (Just t', Just f') -> Just $ ITE c t' f'
              (Just t', Nothing) -> Just t'
              (Nothing, Just f') -> Just f'
              (Nothing, Nothing) -> Nothing
        pure (fst tres <> fst fres, subexpr)
      leaf -> do
        let query = assertProps pcs
        res <- checkSat solvers query
        case res of
          Sat _ -> pure ([query], Just leaf)
          Unsat -> pure ([query], Nothing)
          r -> internalError $ "Invalid solver result: " <> show r

-- | Evaluate the provided proposition down to its most concrete result
evalProp :: Prop -> Prop
evalProp prop =
  let new = mapProp' go prop
  in if (new == prop) then prop else evalProp new
  where
    go :: Prop -> Prop
    go (PLT (Lit l) (Lit r)) = PBool (l < r)
    go (PGT (Lit l) (Lit r)) = PBool (l > r)
    go (PGEq (Lit l) (Lit r)) = PBool (l >= r)
    go (PLEq (Lit l) (Lit r)) = PBool (l <= r)
    go (PNeg (PBool b)) = PBool (not b)

    go (PAnd (PBool l) (PBool r)) = PBool (l && r)
    go (PAnd (PBool False) _) = PBool False
    go (PAnd _ (PBool False)) = PBool False

    go (POr (PBool l) (PBool r)) = PBool (l || r)
    go (POr (PBool True) _) = PBool True
    go (POr _ (PBool True)) = PBool True

    go (PImpl (PBool l) (PBool r)) = PBool ((not l) || r)
    go (PImpl (PBool False) _) = PBool True

    go (PEq (Lit l) (Lit r)) = PBool (l == r)
    go o@(PEq l r)
      | l == r = PBool True
      | otherwise = o
    go p = p

-- | Extract contraints stored in Expr End nodes
extractProps :: Expr End -> [Prop]
extractProps = \case
  ITE _ _ _ -> []
  Success asserts _ _ _ -> asserts
  Failure asserts _ _ -> asserts
  Partial asserts _ _ -> asserts
  GVar _ -> internalError "cannot extract props from a GVar"

isPartial :: Expr a -> Bool
isPartial (Partial _ _ _) = True
isPartial _ = False

getPartials :: [Expr End] -> [PartialExec]
getPartials = mapMaybe go
  where
    go :: Expr End -> Maybe PartialExec
    go = \case
      Partial _ _ p -> Just p
      _ -> Nothing

-- | Symbolically execute the VM and check all endstates against the
-- postcondition, if available.
verify
  :: SolverGroup
  -> VeriOpts
  -> VM
  -> Maybe Postcondition
  -> IO (Expr End, [VerifyResult])
verify solvers opts preState maybepost = do
  putStrLn "Exploring contract"

  exprInter <- interpret (Fetch.oracle solvers opts.rpcInfo) opts.maxIter opts.askSmtIters opts.loopHeuristic preState runExpr
  when opts.debug $ T.writeFile "unsimplified.expr" (formatExpr exprInter)

  putStrLn "Simplifying expression"
  expr <- if opts.simp then (pure $ Expr.simplify exprInter) else pure exprInter
  when opts.debug $ T.writeFile "simplified.expr" (formatExpr expr)

  putStrLn $ "Explored contract (" <> show (Expr.numBranches expr) <> " branches)"

  let flattened = flattenExpr expr
  when (any isPartial flattened) $ do
    T.putStrLn ""
    T.putStrLn "WARNING: hevm was only able to partially explore the given contract due to the following issues:"
    T.putStrLn ""
    T.putStrLn . T.unlines . fmap (indent 2 . ("- " <>)) . fmap formatPartial . getPartials $ flattened

  case maybepost of
    Nothing -> pure (expr, [Qed ()])
    Just post -> do
      let
        -- Filter out any leaves that can be statically shown to be safe
        canViolate = flip filter flattened $
          \leaf -> case evalProp (post preState leaf) of
            PBool True -> False
            _ -> True
        assumes = preState.constraints
        withQueries = canViolate <&> \leaf ->
          (assertProps (PNeg (post preState leaf) : assumes <> extractProps leaf), leaf)
      putStrLn $ "Checking for reachability of "
                   <> show (length withQueries)
                   <> " potential property violation(s)"

      when opts.debug $ forM_ (zip [(1 :: Int)..] withQueries) $ \(idx, (q, leaf)) -> do
        TL.writeFile
          ("query-" <> show idx <> ".smt2")
          ("; " <> (TL.pack $ show leaf) <> "\n\n" <> formatSMT2 q <> "\n\n(check-sat)")

      -- Dispatch the remaining branches to the solver to check for violations
      results <- flip mapConcurrently withQueries $ \(query, leaf) -> do
        res <- checkSat solvers query
        pure (res, leaf)
      let cexs = filter (\(res, _) -> not . isUnsat $ res) results
      pure $ if Prelude.null cexs then (expr, [Qed ()]) else (expr, fmap toVRes cexs)
  where
    toVRes :: (CheckSatResult, Expr End) -> VerifyResult
    toVRes (res, leaf) = case res of
      Sat model -> Cex (leaf, expandCex preState model)
      EVM.Solvers.Unknown -> Timeout leaf
      Unsat -> Qed ()
      Error e -> internalError $ "solver responded with error: " <> show e

expandCex :: VM -> SMTCex -> SMTCex
expandCex prestate c = c { store = Map.union c.store concretePreStore }
  where
    concretePreStore = Map.mapMaybe (maybeConcreteStore . (.storage))
                     . Map.filter (\v -> Expr.containsNode isConcreteStore v.storage)
                     $ (prestate.env.contracts)
    isConcreteStore = \case
      ConcreteStore _ -> True
      _ -> False

type UnsatCache = TVar [Set Prop]

-- | Compares two contract runtimes for trace equivalence by running two VMs
-- and comparing the end states.
--
-- We do this by asking the solver to find a common input for each pair of
-- endstates that satisfies the path conditions for both sides and produces a
-- differing output. If we can find such an input, then we have a clear
-- equivalence break, and since we run this check for every pair of end states,
-- the check is exhaustive.
equivalenceCheck
  :: SolverGroup -> ByteString -> ByteString -> VeriOpts -> (Expr Buf, [Prop])
  -> IO [EquivResult]
equivalenceCheck solvers bytecodeA bytecodeB opts calldata = do
  case bytecodeA == bytecodeB of
    True -> do
      putStrLn "bytecodeA and bytecodeB are identical"
      pure [Qed ()]
    False -> do
      branchesA <- getBranches bytecodeA
      branchesB <- getBranches bytecodeB
      equivalenceCheck' solvers branchesA branchesB opts
  where
    -- decompiles the given bytecode into a list of branches
    getBranches :: ByteString -> IO [Expr End]
    getBranches bs = do
      let
        bytecode = if BS.null bs then BS.pack [0] else bs
<<<<<<< HEAD
        prestate = abstractVM calldata bytecode Nothing
=======
        prestate = abstractVM calldata bytecode Nothing AbstractStore False
>>>>>>> b234df0e
      expr <- interpret (Fetch.oracle solvers Nothing) opts.maxIter opts.askSmtIters opts.loopHeuristic prestate runExpr
      let simpl = if opts.simp then (Expr.simplify expr) else expr
      pure $ flattenExpr simpl


equivalenceCheck' :: SolverGroup -> [Expr End] -> [Expr End] -> VeriOpts -> IO [EquivResult]
equivalenceCheck' solvers branchesA branchesB opts = do
      when (any isPartial branchesA || any isPartial branchesB) $ do
        putStrLn ""
        putStrLn "WARNING: hevm was only able to partially explore the given contract due to the following issues:"
        putStrLn ""
        T.putStrLn . T.unlines . fmap (indent 2 . ("- " <>)) . fmap formatPartial . nubOrd $ ((getPartials branchesA) <> (getPartials branchesB))

      let allPairs = [(a,b) | a <- branchesA, b <- branchesB]
      putStrLn $ "Found " <> show (length allPairs) <> " total pairs of endstates"

      when opts.debug $
        putStrLn $ "endstates in bytecodeA: " <> show (length branchesA)
                   <> "\nendstates in bytecodeB: " <> show (length branchesB)

      let differingEndStates = sortBySize (mapMaybe (uncurry distinct) allPairs)
      putStrLn $ "Asking the SMT solver for " <> (show $ length differingEndStates) <> " pairs"
      when opts.debug $ forM_ (zip differingEndStates [(1::Integer)..]) (\(x, i) ->
        T.writeFile ("prop-checked-" <> show i) (T.pack $ show x))

      knownUnsat <- newTVarIO []
      procs <- getNumProcessors
      results <- checkAll differingEndStates knownUnsat procs

      let useful = foldr (\(_, b) n -> if b then n+1 else n) (0::Integer) results
      putStrLn $ "Reuse of previous queries was Useful in " <> (show useful) <> " cases"
      case all isQed . fmap fst $ results of
        True -> pure [Qed ()]
        False -> pure $ filter (/= Qed ()) . fmap fst $ results
  where
    -- we order the sets by size because this gives us more cache hits when
    -- running our queries later on (since we rely on a subset check)
    sortBySize :: [Set a] -> [Set a]
    sortBySize = sortBy (\a b -> if size a > size b then Prelude.LT else Prelude.GT)

    -- returns True if a is a subset of any of the sets in b
    subsetAny :: Set Prop -> [Set Prop] -> Bool
    subsetAny a b = foldr (\bp acc -> acc || isSubsetOf a bp) False b

    -- checks for satisfiability of all the props in the provided set. skips
    -- the solver if we can determine unsatisfiability from the cache already
    -- the last element of the returned tuple indicates whether the cache was
    -- used or not
    check :: UnsatCache -> (Set Prop) -> Int -> IO (EquivResult, Bool)
    check knownUnsat props idx = do
      let smt = assertProps $ Set.toList props
      -- if debug is on, write the query to a file
      let filename = "equiv-query-" <> show idx <> ".smt2"
      when opts.debug $ TL.writeFile filename (formatSMT2 smt <> "\n\n(check-sat)")

      ku <- readTVarIO knownUnsat
      res <- if subsetAny props ku
             then pure (True, Unsat)
             else (fmap ((False),) (checkSat solvers smt))
      case res of
        (_, Sat x) -> pure (Cex x, False)
        (quick, Unsat) ->
          case quick of
            True  -> pure (Qed (), quick)
            False -> do
              -- nb: we might end up with duplicates here due to a
              -- potential race, but it doesn't matter for correctness
              atomically $ readTVar knownUnsat >>= writeTVar knownUnsat . (props :)
              pure (Qed (), False)
        (_, EVM.Solvers.Unknown) -> pure (Timeout (), False)
        (_, Error txt) -> internalError $ "solver returned: " <> (T.unpack txt) <> if opts.debug then "\n SMT file was: " <> filename <> "" else ""

    -- Allows us to run it in parallel. Note that this (seems to) run it
    -- from left-to-right, and with a max of K threads. This is in contrast to
    -- mapConcurrently which would spawn as many threads as there are jobs, and
    -- run them in a random order. We ordered them correctly, though so that'd be bad
    checkAll :: [(Set Prop)] -> UnsatCache -> Int -> IO [(EquivResult, Bool)]
    checkAll input cache numproc = do
       wrap <- pool numproc
       parMapIO (wrap . (uncurry $ check cache)) $ zip input [1..]


    -- Takes two branches and returns a set of props that will need to be
    -- satisfied for the two branches to violate the equivalence check. i.e.
    -- for a given pair of branches, equivalence is violated if there exists an
    -- input that satisfies the branch conditions from both sides and produces
    -- a differing result in each branch
    distinct :: Expr End -> Expr End -> Maybe (Set Prop)
    distinct aEnd bEnd =
      case resultsDiffer aEnd bEnd of
        -- if the end states are the same, then they can never produce a
        -- different result under any circumstances
        PBool False -> Nothing
        -- if we can statically determine that the end states differ, then we
        -- ask the solver to find us inputs that satisfy both sets of branch
        -- conditions
        PBool True  -> Just . Set.fromList $ extractProps aEnd <> extractProps bEnd
        -- if we cannot statically determine whether or not the end states
        -- differ, then we ask the solver if the end states can differ if both
        -- sets of path conditions are satisfiable
        _ -> Just . Set.fromList $ resultsDiffer aEnd bEnd : extractProps aEnd <> extractProps bEnd

    resultsDiffer :: Expr End -> Expr End -> Prop
    resultsDiffer aEnd bEnd = case (aEnd, bEnd) of
      (Success _ _ aOut aState, Success _ _ bOut bState) ->
        case (aOut == bOut, aState == bState) of
          (True, True) -> PBool False
          (False, True) -> aOut ./= bOut
          (True, False) -> statesDiffer aState bState
          (False, False) -> statesDiffer aState bState .|| aOut ./= bOut
      (Failure _ _ (Revert a), Failure _ _ (Revert b)) -> if a == b then PBool False else a ./= b
      (Failure _ _ a, Failure _ _ b) -> if a == b then PBool False else PBool True
      -- partial end states can't be compared to actual end states, so we always ignore them
      (Partial {}, _) -> PBool False
      (_, Partial {}) -> PBool False
      (ITE _ _ _, _) -> internalError "Expressions must be flattened"
      (_, ITE _ _ _) -> internalError "Expressions must be flattened"
      (a, b) -> if a == b
                then PBool False
                else PBool True

    statesDiffer :: Map (Expr EAddr) (Expr EContract) -> Map (Expr EAddr) (Expr EContract) -> Prop
    statesDiffer aState bState
      = if Set.fromList (Map.keys aState) /= Set.fromList (Map.keys bState)
        -- TODO: consider possibility of aliased symbolic addresses
        then PBool True
        else let
          merged = (Map.merge Map.dropMissing Map.dropMissing (Map.zipWithMatched (\_ x y -> (x,y))) aState bState)
        in Map.foldl' (\a (ac, bc) -> a .|| contractsDiffer ac bc) (PBool False) merged

    contractsDiffer :: Expr EContract -> Expr EContract -> Prop
    contractsDiffer ac bc = let
        balsDiffer = case (ac.balance, bc.balance) of
          (Lit ab, Lit bb) -> PBool $ ab /= bb
          (ab, bb) -> if ab == bb then PBool False else ab ./= bb
        -- TODO: is this sound? do we need a more sophisticated nonce representation?
        noncesDiffer = PBool (ac.nonce /= bc.nonce)
        storesDiffer = case (ac.storage, bc.storage) of
          (ConcreteStore as, ConcreteStore bs) -> PBool $ as /= bs
          (as, bs) -> if as == bs then PBool False else as ./= bs
      in balsDiffer .|| storesDiffer .|| noncesDiffer


both' :: (a -> b) -> (a, a) -> (b, b)
both' f (x, y) = (f x, f y)

produceModels :: SolverGroup -> Expr End -> IO [(Expr End, CheckSatResult)]
produceModels solvers expr = do
  let flattened = flattenExpr expr
      withQueries = fmap (\e -> (assertProps . extractProps $ e, e)) flattened
  results <- flip mapConcurrently withQueries $ \(query, leaf) -> do
    res <- checkSat solvers query
    pure (res, leaf)
  pure $ fmap swap $ filter (\(res, _) -> not . isUnsat $ res) results

showModel :: Expr Buf -> (Expr End, CheckSatResult) -> IO ()
showModel cd (expr, res) = do
  case res of
    Unsat -> pure () -- ignore unreachable branches
    Error e -> internalError $ "smt solver returned an error: " <> show e
    EVM.Solvers.Unknown -> do
      putStrLn "--- Branch ---"
      putStrLn ""
      putStrLn "Unable to produce a model for the following end state:"
      putStrLn ""
      T.putStrLn $ indent 2 $ formatExpr expr
      putStrLn ""
    Sat cex -> do
      putStrLn "--- Branch ---"
      putStrLn ""
      putStrLn "Inputs:"
      putStrLn ""
      T.putStrLn $ indent 2 $ formatCex cd cex
      putStrLn ""
      putStrLn "End State:"
      putStrLn ""
      T.putStrLn $ indent 2 $ formatExpr expr
      putStrLn ""


formatCex :: Expr Buf -> SMTCex -> Text
formatCex cd m@(SMTCex _ _ _ store blockContext txContext) = T.unlines $
  [ "Calldata:"
  , indent 2 cd'
  , ""
  ]
  <> storeCex
  <> txCtx
  <> blockCtx
  where
    -- we attempt to produce a model for calldata by substituting all variables
    -- and buffers provided by the model into the original calldata expression.
    -- If we have a concrete result then we diplay it, otherwise we diplay
    -- `Any`. This is a little bit of a hack (and maybe unsound?), but we need
    -- it for branches that do not refer to calldata at all (e.g. the top level
    -- callvalue check inserted by solidity in contracts that don't have any
    -- payable functions).
    cd' = prettyBuf . Expr.simplify . defaultSymbolicValues $ subModel m cd

    storeCex :: [Text]
    storeCex
      | Map.null store = []
      | otherwise =
          [ "Storage:"
          , indent 2 $ T.unlines $ Map.foldrWithKey (\key val acc ->
              ("Addr " <> (T.pack . show $ key)
                <> ": " <> (T.pack $ show (Map.toList val))) : acc
            ) mempty store
          , ""
          ]

    txCtx :: [Text]
    txCtx
      | Map.null txContext = []
      | otherwise =
        [ "Transaction Context:"
        , indent 2 $ T.unlines $ Map.foldrWithKey (\key val acc ->
            (showTxCtx key <> ": " <> (T.pack $ show val)) : acc
          ) mempty (filterSubCtx txContext)
        , ""
        ]

    -- strips the frame arg from frame context vars to make them easier to read
    showTxCtx :: Expr EWord -> Text
    showTxCtx (TxValue) = "TxValue"
    showTxCtx x = T.pack $ show x

    -- strips all frame context that doesn't come from the top frame
    filterSubCtx :: Map (Expr EWord) W256 -> Map (Expr EWord) W256
    filterSubCtx = Map.filterWithKey go
      where
        go :: Expr EWord -> W256 -> Bool
        go (TxValue) _ = True
        go (Balance {}) _ = internalError "TODO: BALANCE"
        go (Gas {}) _ = internalError "TODO: Gas"
        go _ _ = False

    blockCtx :: [Text]
    blockCtx
      | Map.null blockContext = []
      | otherwise =
        [ "Block Context:"
        , indent 2 $ T.unlines $ Map.foldrWithKey (\key val acc ->
            (T.pack $ show key <> ": " <> show val) : acc
          ) mempty txContext
        , ""
        ]

    prettyBuf :: Expr Buf -> Text
    prettyBuf (ConcreteBuf "") = "Empty"
    prettyBuf (ConcreteBuf bs) = formatBinary bs
    prettyBuf b = internalError $ "Unexpected symbolic buffer:\n" <> T.unpack (formatExpr b)

-- | If the expression contains any symbolic values, default them to some
-- concrete value The intuition here is that if we still have symbolic values
-- in our calldata expression after substituing in our cex, then they can have
-- any value and we can safely pick a random value. This is a bit unsatisfying,
-- we should really be doing smth like: https://github.com/ethereum/hevm/issues/334
-- but it's probably good enough for now
defaultSymbolicValues :: Expr a -> Expr a
defaultSymbolicValues e = subBufs (foldTerm symbufs mempty e)
                        . subVars (foldTerm symwords mempty e) $ e
  where
    symbufs :: Expr a -> Map (Expr Buf) ByteString
    symbufs = \case
      a@(AbstractBuf _) -> Map.singleton a ""
      _ -> mempty
    symwords :: Expr a -> Map (Expr EWord) W256
    symwords = \case
      a@(Var _) -> Map.singleton a 0
      a@Origin -> Map.singleton a 0
      a@Coinbase -> Map.singleton a 0
      a@Timestamp -> Map.singleton a 0
      a@BlockNumber -> Map.singleton a 0
      a@PrevRandao -> Map.singleton a 0
      a@GasLimit -> Map.singleton a 0
      a@ChainId -> Map.singleton a 0
      a@BaseFee -> Map.singleton a 0
      _ -> mempty

-- | Takes an expression and a Cex and replaces all abstract values in the buf with
-- concrete ones from the Cex.
subModel :: SMTCex -> Expr a -> Expr a
subModel c
  = subBufs (fmap forceFlattened c.buffers)
<<<<<<< HEAD
  . subStores c.store
  . subVars c.vars
  . subVars c.blockContext
  . subVars c.txContext
  . subAddrs c.addrs
=======
  . subStore c.store
  . subVars c.vars
  . subVars c.blockContext
  . subVars c.txContext
>>>>>>> b234df0e
  where
    forceFlattened (SMT.Flat bs) = bs
    forceFlattened b@(SMT.Comp _) = forceFlattened $
      fromMaybe (internalError $ "cannot flatten buffer: " <> show b)
                (SMT.collapse b)

subVars :: Map (Expr EWord) W256 -> Expr a -> Expr a
subVars model b = Map.foldlWithKey subVar b model
  where
    subVar :: Expr a -> Expr EWord -> W256 -> Expr a
    subVar a var val = mapExpr go a
      where
        go :: Expr a -> Expr a
        go = \case
          v@(Var _) -> if v == var
                      then Lit val
                      else v
          e -> e

<<<<<<< HEAD
    subAddrs model b = Map.foldlWithKey subAddr b model
    subAddr :: Expr a -> Expr EAddr -> Addr -> Expr a
    subAddr b var val = mapExpr go b
      where
        go :: Expr a -> Expr a
        go = \case
          v@(SymAddr _) -> if v == var
                      then LitAddr val
                      else v
          e -> e

    subBufs model b = Map.foldlWithKey subBuf b model
=======
subBufs :: Map (Expr Buf) ByteString -> Expr a -> Expr a
subBufs model b = Map.foldlWithKey subBuf b model
  where
>>>>>>> b234df0e
    subBuf :: Expr a -> Expr Buf -> ByteString -> Expr a
    subBuf x var val = mapExpr go x
      where
        go :: Expr a -> Expr a
        go = \case
          a@(AbstractBuf _) -> if a == var
                      then ConcreteBuf val
                      else a
          e -> e

<<<<<<< HEAD
    subStores model b = Map.foldlWithKey subStore b model
    subStore :: Expr a -> Expr EAddr -> Map W256 W256 -> Expr a
    subStore b var val = mapExpr go b
      where
        go :: Expr a -> Expr a
        go = \case
          v@(AbstractStore a)
            -> if a == var
               then ConcreteStore val
               else v
          e -> e

getCex :: ProofResult a b c -> Maybe b
getCex (Cex c) = Just c
getCex _ = Nothing

getTimeout :: ProofResult a b c -> Maybe c
getTimeout (Timeout c) = Just c
getTimeout _ = Nothing
=======
subStore :: Map W256 (Map W256 W256) -> Expr a -> Expr a
subStore model b = mapExpr go b
  where
    go :: Expr a -> Expr a
    go = \case
      AbstractStore -> ConcreteStore model
      e -> e
>>>>>>> b234df0e
<|MERGE_RESOLUTION|>--- conflicted
+++ resolved
@@ -190,25 +190,14 @@
   :: (Expr Buf, [Prop])
   -> ByteString
   -> Maybe Precondition
-<<<<<<< HEAD
-  -> VM
-abstractVM cd contractCode maybepre = finalVm
-  where
-    value = TxValue
-    code = RuntimeCode (ConcreteRuntimeCode contractCode)
-    vm = loadSymVM code value cd
-=======
-  -> Expr Storage
   -> Bool
   -> VM
-abstractVM cd contractCode maybepre store create = finalVm
-  where
-    caller = Caller 0
-    value = CallValue 0
+abstractVM cd contractCode maybepre create = finalVm
+  where
+    value = TxValue
     code = if create then InitCode contractCode mempty
            else RuntimeCode (ConcreteRuntimeCode contractCode)
-    vm' = loadSymVM code store caller value  (if create then mempty else cd)  create
->>>>>>> b234df0e
+    vm = loadSymVM code value (if create then mempty else cd) create
     precond = case maybepre of
                 Nothing -> []
                 Just p -> [p vm]
@@ -220,11 +209,7 @@
   -> (Expr Buf, [Prop])
   -> Bool
   -> VM
-<<<<<<< HEAD
-loadSymVM x callvalue cd =
-=======
-loadSymVM x initStore addr callvalue cd create =
->>>>>>> b234df0e
+loadSymVM x callvalue cd create =
   (makeVm $ VMOpts
     { contract = abstractContract x (SymAddr "entrypoint")
     , calldata = cd
@@ -439,13 +424,8 @@
   -> Maybe Precondition
   -> Maybe Postcondition
   -> IO (Expr End, [VerifyResult])
-<<<<<<< HEAD
 verifyContract solvers theCode signature' concreteArgs opts maybepre maybepost =
-  let preState = abstractVM (mkCalldata signature' concreteArgs) theCode maybepre
-=======
-verifyContract solvers theCode signature' concreteArgs opts initStore maybepre maybepost =
-  let preState = abstractVM (mkCalldata signature' concreteArgs) theCode maybepre initStore False
->>>>>>> b234df0e
+  let preState = abstractVM (mkCalldata signature' concreteArgs) theCode maybepre False
   in verify solvers opts preState maybepost
 
 -- | Stepper that parses the result of Stepper.runFully into an Expr End
@@ -667,11 +647,7 @@
     getBranches bs = do
       let
         bytecode = if BS.null bs then BS.pack [0] else bs
-<<<<<<< HEAD
-        prestate = abstractVM calldata bytecode Nothing
-=======
-        prestate = abstractVM calldata bytecode Nothing AbstractStore False
->>>>>>> b234df0e
+        prestate = abstractVM calldata bytecode Nothing False
       expr <- interpret (Fetch.oracle solvers Nothing) opts.maxIter opts.askSmtIters opts.loopHeuristic prestate runExpr
       let simpl = if opts.simp then (Expr.simplify expr) else expr
       pure $ flattenExpr simpl
@@ -957,18 +933,11 @@
 subModel :: SMTCex -> Expr a -> Expr a
 subModel c
   = subBufs (fmap forceFlattened c.buffers)
-<<<<<<< HEAD
   . subStores c.store
   . subVars c.vars
   . subVars c.blockContext
   . subVars c.txContext
   . subAddrs c.addrs
-=======
-  . subStore c.store
-  . subVars c.vars
-  . subVars c.blockContext
-  . subVars c.txContext
->>>>>>> b234df0e
   where
     forceFlattened (SMT.Flat bs) = bs
     forceFlattened b@(SMT.Comp _) = forceFlattened $
@@ -988,10 +957,11 @@
                       else v
           e -> e
 
-<<<<<<< HEAD
-    subAddrs model b = Map.foldlWithKey subAddr b model
+subAddrs :: Map (Expr EAddr) Addr -> Expr a -> Expr a
+subAddrs model b = Map.foldlWithKey subAddr b model
+  where
     subAddr :: Expr a -> Expr EAddr -> Addr -> Expr a
-    subAddr b var val = mapExpr go b
+    subAddr a var val = mapExpr go a
       where
         go :: Expr a -> Expr a
         go = \case
@@ -1000,12 +970,9 @@
                       else v
           e -> e
 
-    subBufs model b = Map.foldlWithKey subBuf b model
-=======
 subBufs :: Map (Expr Buf) ByteString -> Expr a -> Expr a
 subBufs model b = Map.foldlWithKey subBuf b model
   where
->>>>>>> b234df0e
     subBuf :: Expr a -> Expr Buf -> ByteString -> Expr a
     subBuf x var val = mapExpr go x
       where
@@ -1016,10 +983,11 @@
                       else a
           e -> e
 
-<<<<<<< HEAD
-    subStores model b = Map.foldlWithKey subStore b model
+subStores :: Map (Expr EAddr) (Map W256 W256) -> Expr a -> Expr a
+subStores model b = Map.foldlWithKey subStore b model
+  where
     subStore :: Expr a -> Expr EAddr -> Map W256 W256 -> Expr a
-    subStore b var val = mapExpr go b
+    subStore x var val = mapExpr go x
       where
         go :: Expr a -> Expr a
         go = \case
@@ -1035,13 +1003,4 @@
 
 getTimeout :: ProofResult a b c -> Maybe c
 getTimeout (Timeout c) = Just c
-getTimeout _ = Nothing
-=======
-subStore :: Map W256 (Map W256 W256) -> Expr a -> Expr a
-subStore model b = mapExpr go b
-  where
-    go :: Expr a -> Expr a
-    go = \case
-      AbstractStore -> ConcreteStore model
-      e -> e
->>>>>>> b234df0e
+getTimeout _ = Nothing